--- conflicted
+++ resolved
@@ -1,730 +1,697 @@
-"""Provides groups of options to streamline the CLI
-
-Functions
----------
-
-<<<<<<< HEAD
-    direction_function
-    
-    doping_type_option
-    
-    doping_function
-    
-    dos_function
-    
-    heatmap_options
-    
-    input_argument
-    
-    inputs_function
-    
-    interpolate_options
-    
-    kpoints_options
-    
-    legend_options
-    
-    line_options
-    
-    fill_options
-    
-    plot_io_function
-    
-    temperature_option
-    
-    verbose_option
-
-=======
-    direction_function:
-        function for picking the --direction (-d).
-    doping_type_option:
-        function for picking the doping --type (-t).
-    doping_function:
-        function for picking the doping --concentration (-n).
-    dos_function:
-        function for setting DoS formatting.
-    inputs_function:
-        function for picking the input file(s) argument.
-    interpolate_options:
-        function for setting interpolation options.
-    kpoints_options:
-        function for handling KPOINTS files.
-    legend_options:
-        function for formatting legends.
-    line_options:
-        function for formatting line plots.
-    fill_options:
-        function for formatting fillable line plots.
-    plot_io_function:
-        function for formatting plot outputs.
-    temperature_option:
-        function for picking the --temperature (-t).
-    verbose_option:
-        function for increasing the verbosity.
->>>>>>> 071e37e0
-    axes_limit_function
-        function for setting the axis limits.
-"""
-
-import click
-
-def direction_function(multiple=False):
-    """Function to create direction options.
-        
-    Arguments
-    ---------
-
-        multiple : bool, optional
-            whether to allow multiple directions. Default: False.
-
-    Returns
-    -------
-        decorator
-            direction option decorator.
-    """
-
-    default = ['avg'] if multiple else 'avg'
-    def direction_option(f):
-        """Option for anisotropic data.
-        
-        Options
-        -------
-
-            --direction, -d : str or array-like, optional
-                direction. Default: avg.
-
-        Returns
-        -------
-
-            decorator
-                direction option decorator.
-        """
-    
-        f = click.option('-d', '--direction',
-                         help='Direction(s) for anisotropic data.',
-                         type=click.Choice(['a', 'b', 'c',
-                                            'x', 'y', 'z',
-                                            'average', 'avg',
-                                            'normal', 'norm'],
-                                           case_sensitive=False),
-                         multiple=multiple,
-                         default=default,
-                         show_default=True)(f)
-    
-        return f
-    return direction_option
-
-def doping_type_option(f):
-    """Option for doping type.
-        
-        Options
-        -------
-
-            --type : str, optional
-                doping type. Default: n.
-
-        Returns
-        -------
-
-            decorator
-                doping type option decorator.
-        """
-
-    f = click.option('--type', 'dtype',
-                     help='Type of doping.',
-                     type=click.Choice(['n', 'p']),
-                     default='n',
-                     show_default=True)(f)
-
-    return f
-
-def doping_function(multiple=False):
-    """Function to create doping options.
-        
-    Arguments
-    ---------
-
-        multiple : bool, optional
-            whether to allow multiple concentrations. Default: False.
-
-    Returns
-    -------
-        decorator
-            carrier concentration option decorator.
-    """
-
-    default = [1e19] if multiple else 1e19
-    def doping_option(f):
-        """Option for doping concentration.
-        
-        Options
-        -------
-
-            --concentration, -n : int or float or array-like, optional
-                carrier concentration. Default: 1e19.
-
-        Returns
-        -------
-
-            decorator
-                carrier concentration option decorator.
-        """
-    
-        f = click.option('-n', '--concentration', 'doping',
-                         help='Doping concentration(s) (will be rounded).',
-                         multiple=multiple,
-                         default=default,
-                         type=float,
-                         show_default=True)(f)
-    
-        return f
-    return doping_option
-
-def heatmap_options(f):
-    """Options for heatmaps."""
-
-    f = click.option('--discrete/--continuous',
-                     help='Discretise colourmap.  [default: continuous]',
-                     default=False,
-                     show_default=False)(f)
-    f = click.option('-l', '--levels',
-                     help='Levels for discrete plots. Lists directly '
-                          'specify the contour levels, while integers '
-                          'specify the maximum-1 number of "nice" '
-                          'levels to plot.',
-                     multiple=True,
-                     default=None)(f)
-    f = click.option('--contours',
-                     help='Contours to plot.',
-                     multiple=True,
-                     type=float,
-                     default=None)(f)
-    f = click.option('--contourcolours',
-                     help='contour colours',
-                     multiple=True,
-                     default='black')(f)
-    return f
-
-def dos_function(dosargs=['-c', '--colour']):
-    """Function for creating DoS options.
-
-    Arguments
-    ---------
-
-        dosargs : array-like, optional
-            names for the colour argument. Default: ['-c', '--colour'].
-
-    Returns
-    -------
-        decorator
-            DoS options decorator.
-    """
-
-    if isinstance(dosargs, str):
-        dosargs = [dosargs]
-    def dos_options(f):
-        """Options for DoS plots.
-        
-        Options
-        -------
-
-            --poscar, -p : str, optional
-                POSCAR path. Ignored if atoms specified. Default: POSCAR.
-            --atoms : str, optional
-                atoms in POSCAR order. Overrides poscar. Default: None.
-            --sigma : float, optional
-                standard deviation for gaussian broadening.
-                Recommended: 0.2. Default: None.
-            --projected/--notprojected : bool, optional
-                plot atom-projected DoS. Default: --projected.
-            --colour : str or array-like, optional
-                colours in atom order followed by total or colourmap.
-                Default: tab10.
-            --total, -t/--nototal : bool, optional
-                plot the total DoS. Default: --nototal.
-            --total_label : str, optional
-                total label for the legend. Default: total.
-            --total_colour : str, optional
-                total line colour. Overrides --colour.
-
-        Returns
-        -------
-
-            decorator
-                DoS options decorator.
-        """
-    
-        f = click.option('-p', '--poscar',
-                         help='POSCAR path. Ignored if --atoms specified.',
-                         type=click.Path(file_okay=True, dir_okay=False),
-                         default='POSCAR',
-                         show_default=True)(f)
-        f = click.option('--atoms',
-                         help='Atoms in POSCAR order. Repeated names have '
-                              'their contributions summed, or different names '
-                              'can be used to separate environments. E.g. '
-                              '"Ba 1 Sn 1 O 3", "Ba Sn O O O" and "Ba Sn O 3" '
-                              'are all valid and equivalent. '
-                              'Overrides --poscar.')(f)
-        f = click.option('--sigma',
-                         help='Standard deviation of Gaussian broadening. 0.2 '
-                              'is a good place to start. Does not know if '
-                              'you\'ve already broadened it. Off by default.',
-                        type=float,
-                        default=None)(f)
-        f = click.option('--projected/--notprojected',
-                         help='Plot atom-projected DoS.  [default: projected]',
-                         default=True,
-                         show_default=False)(f)
-        f = click.option(*dosargs,
-                         help='Colour(s) in POSCAR order with total at the '
-                              'end or colourmap name. If --notprojected, a '
-                              'single colour can be specified. Total colour '
-                              'is overridden by --total-colour.',
-                         multiple=True,
-                         default=['tab10'],
-                         show_default=True)(f)
-        f = click.option('-t', '--total/--nototal',
-                         help='Plot total DoS.  [default: nototal]',
-                         default=False,
-                         show_default=False)(f)
-        f = click.option('--total-label',
-                         help='Label for the total line.',
-                         default='Total',
-                         show_default=True)(f)
-        f = click.option('--total-colour',
-                         help='Colour for the total line. Overrides --colour.')(f)
-    
-        return f
-    return dos_options
-
-def inputs_function(name='filenames', nargs=-1):
-    """Function for creating input arguments.
-
-    Arguments
-    ---------
-
-        name : str, optional
-            filename argument. Default: 'filenames'.
-        nargs : int, optional
-            number of input files allowed. Default: -1.
-
-    Returns
-    -------
-        decorator
-            input argument decorator.
-    """
-
-    def inputs_argument(f):
-        """Option for input files.
-        
-        Options
-        -------
-
-            name : str or array-like
-                input files.
-
-        Returns
-        -------
-
-            decorator
-                input argument decorator.
-        """
-
-        f = click.argument(name,
-                           type=click.Path(exists=True, file_okay=True,
-                                           dir_okay=False),
-                           nargs=nargs)(f)
-
-        return f
-    return inputs_argument
-
-def interpolate_options(f):
-    """Options for interpolation.
-        
-        Options
-        -------
-
-            --interpolate, -i : int, optional
-                number of points to interpolate. Default: 200.
-            --kind : str, optional
-                interpolation kind. Default: linear.
-
-        Returns
-        -------
-
-            decorator
-                interpolation options decorator.
-        """
-
-    f = click.option('-i', '--interpolate',
-                     help='Number of points to interpolate to on each axis.',
-                     type=click.IntRange(1),
-                     default=200,
-                     show_default=True)(f)
-    f = click.option('--kind',
-                     help='Interpolation kind.',
-                     default='linear',
-                     show_default=True)(f)
-
-    return f
-
-def kpoints_options(f):
-    """Group of options for handling KPOINTS files.
-    
-        Options
-        -------
-
-            --kpoints, -k, --ibzkbt, -i : str, optional
-                KPOINTS/IBZKPT file. Overrides --mesh.
-            --mesh, -m : 3x int, optional
-                k-point mesh. Overridden by --kpoints.
-            --poscar, -p : str, optional
-                POSCAR. Required for --mesh.
-
-        Returns
-        -------
-
-            decorator
-                kpoints options decorator.
-        """
-
-    f = click.option('-k', '--kpoints', '-i', '--ibzkpt',
-                     help='KPOINTS/IBZKPT file. Overrides --mesh.',
-                     type=click.Path(exists=True,
-                                     file_okay=True, dir_okay=False))(f)
-    f = click.option('-m', '--mesh',
-                     help='k-point mesh. Overridden by --kpoints.',
-                     nargs=3,
-                     type=int)(f)
-    f = click.option('-p', '--poscar',
-                     help='POSCAR path. Required for --mesh.',
-                     type=click.Path(file_okay=True, dir_okay=False),
-                     default='POSCAR',
-                     show_default=True)(f)
-
-    return f
-
-def legend_function(toggle=True, label=True):
-    """Function for creating legend options.
-
-    Arguments
-    ---------
-
-        toggle : bool, optional
-            include option to remove legend. Default: True.
-        label : bool, optional
-            include option to set labels manually. Default: True.
-
-    Returns
-    -------
-        decorator
-            legend options decorator.
-    """
-
-    def legend_options(f):
-        """Group of options for plot legends.
-    
-        Options
-        -------
-
-            --label, -l : str, optional
-                legend label(s).
-            --legend_title : str, optional
-                legend title.
-            --legend/--nolegend : bool, optional
-                show legend. Default: --legend.
-            --location : str or int, optional
-                legend location.
-
-        Returns
-        -------
-
-            decorator
-                legend options decorator.
-        """
-    
-        if label:
-            f = click.option('-l', '--label',
-                             help='Legend label(s).',
-                             multiple=True,
-                             type=str,
-                             default=None)(f)
-        f = click.option('--legend_title',
-                         help='Legend title.')(f)
-        if toggle:
-            f = click.option('--legend/--nolegend',
-                             help='Show legend.  [default: legend]',
-                             default=True,
-                             show_default=False)(f)
-        f = click.option('--location',
-                         help='Legend location. Accepts strings such as '
-                              'above and below, as well as 1-indexed '
-                              'ordinals corresponding to inside those axes',
-                         type=str)(f)
-    
-        return f
-    return legend_options
-
-def line_options(f):
-    """Group of options for line plots
-    
-        Options
-        -------
-
-            --linestyle : str, optional
-                linestyle(s). Default: solid.
-            --marker : str, optional
-                marker(s). Default: None.
-
-        Returns
-        -------
-
-            decorator
-                line options decorator.
-        """
-
-    f = click.option('--linestyle',
-                     help='linestyle(s).',
-                     multiple=True,
-                     default=['solid'],
-                     type=str,
-                     show_default=True)(f)
-    f = click.option('-m', '--marker',
-                    help='Marker(s).',
-                    multiple=True,
-                    default=[None],
-                    type=str)(f)
-
-    return f
-
-def fill_options(f):
-    """Group of options for fillable line plots
-    
-        Options
-        -------
-
-            --fill, -f/--nofill : bool, optional
-                fill under line. Default: --fill.
-            --fillalpha : str, optional
-                fill opacity (0-1). Only works for #RRGGBB colours.
-                Default: 0.2.
-            --line/--noline : bool, optional
-                show line. Default: --line.
-
-        Returns
-        -------
-
-            decorator
-                fill options decorator.
-        """
-
-    f = click.option('-f', '--fill/--nofill',
-                     help='Fill under line.  [default: fill]',
-                     default=True,
-                     show_default=False)(f)
-    f = click.option('--fillalpha',
-                     help='Fill opacity (0-1). Only works if --colour is #RRGGBB.',
-                     type=click.FloatRange(0, 1),
-                     default=0.2,
-                     show_default=True)(f)
-
-    f = click.option('--line/--noline',
-                     help='Plot line.  [default: line]',
-                     default=True,
-                     show_default=False)(f)
-
-    return f
-
-def plot_io_function(name):
-    """Function for creating plot I/O options.
-
-    Arguments
-    ---------
-
-        name : str
-            output filename.
-
-    Returns
-    -------
-        decorator
-            plot I/O options decorator.
-    """
-
-    def plot_io_options(f):
-        """Group of options for plot file I/O.
-    
-        Options
-        -------
-
-            --style, -s : str, optional
-                style sheet to overlay. Later ones override earlier
-                ones.
-            --large/--small : str, optional
-                axes size. Default: small.
-            --save/--nosave : bool, optional
-                write to file. Default: --save.
-            --show/--noshow : bool, optional
-                show plot. Default: --noshow.
-            --extension : str, optional
-                output extensions(s). Default: pdf.
-            --output : str, optional.
-                output filenames, sans extension.
-
-        Returns
-        -------
-
-            decorator
-                plot I/O options decorator.
-        """
-    
-        f = click.option('-s', '--style',
-                         help='Style sheet to overlay. Later ones override '
-                              'earlier ones.',
-                         multiple=True,
-                         default=[],
-                         type=str,
-                         show_default=False)(f)
-        f = click.option('--large/--small',
-                         help='Axes size.  [default: small]',
-                         default=False,
-                         show_default=False)(f)
-        f = click.option('--save/--nosave',
-                         help='Write to file.  [default: save]',
-                         default=True,
-                         show_default=False)(f)
-        f = click.option('--show/--noshow',
-                         help='Show plot.  [default: noshow]',
-                         default=False,
-                         show_default=False)(f)
-        f = click.option('--extension',
-                         help='Output extension(s). Requires --save.',
-                         multiple=True,
-                         default=['pdf'],
-                         type=str,
-                         show_default=True)(f)
-        f = click.option('-o', '--output',
-                         help='Output filename, sans extension.',
-                         default=name,
-                         show_default=True)(f)
-
-        return f
-    return plot_io_options
-
-def temperature_option(f):
-    """Option for temperature selection.
-        
-        Options
-        -------
-
-            --temperature, -t : str, optional
-                temperature. Default: 300.
-
-        Returns
-        -------
-
-            decorator
-                temperature option decorator.
-        """
-
-    f = click.option('-t', '--temperature',
-                     help='Temperature (by default in K).',
-                     type=click.FloatRange(0),
-                     default=300.,
-                     show_default=True)(f)
-
-    return f
-
-def verbose_option(f):
-    """Option for output verbosity.
-        
-        Options
-        -------
-
-            --verbose/--notverbose : bool, optional
-                output plot conditions. Default: --verbose.
-
-        Returns
-        -------
-
-            decorator
-                verbosity option decorator.
-        """
-
-    f = click.option('--verbose/--notverbose',
-                     help='Output plot conditions.  [default: verbose]',
-                     default=True,
-                     show_default=False)(f)
-
-    return f
-
-def axes_limit_function(multiple=False, c=False):
-    """Function for creating axes limit options.
-
-    Arguments
-    ---------
-
-        multiple : bool, optional
-            allow multiple limits. Default: False.
-        c : bool, optional
-            include colour limits. Default: False.
-
-    Returns
-    -------
-        decorator
-            axes limit options decorator.
-    """
-
-    def axes_limit_options(f):
-        """Options for axes limits.
-        
-        Options
-        -------
-
-            --xmin : float, optional
-                override minimum x.
-            --xmax : float, optional
-                override maximum x.
-            --ymin : float, optional
-                override minimum y.
-            --ymax : float, optional
-                override maximum y.
-            --cmin : float, optional
-                override minimum colour.
-            --cmax : float, optional
-                override maximum colour.
-
-        Returns
-        -------
-
-            decorator
-                axes limits options decorator.
-        """
-    
-        f = click.option('--xmin',
-                         help='Override minimum x.',
-                         multiple=multiple,
-                         type=float)(f)
-        f = click.option('--xmax',
-                         help='Override maximum x.',
-                         multiple=multiple,
-                         type=float)(f)
-        f = click.option('--ymin',
-                         help='Override minimum y.',
-                         multiple=multiple,
-                         type=float)(f)
-        f = click.option('--ymax',
-                         help='Override maximum y.',
-                         multiple=multiple,
-                         type=float)(f)
-        if c:
-            f = click.option('--cmin',
-                             help='Override minimum colour value.',
-                             multiple=multiple,
-                             type=float)(f)
-            f = click.option('--cmax',
-                             help='Override maximum colour value.',
-                             multiple=multiple,
-                             type=float)(f)
-        return f
-    return axes_limit_options
+"""Provides groups of options to streamline the CLI
+
+Functions
+---------
+
+    direction_function:
+        function for picking the --direction (-d).
+    doping_type_option:
+        function for picking the doping --type (-t).
+    doping_function:
+        function for picking the doping --concentration (-n).
+    dos_function:
+        function for setting DoS formatting.
+    inputs_function:
+        function for picking the input file(s) argument.
+    interpolate_options:
+        function for setting interpolation options.
+    kpoints_options:
+        function for handling KPOINTS files.
+    legend_options:
+        function for formatting legends.
+    line_options:
+        function for formatting line plots.
+    fill_options:
+        function for formatting fillable line plots.
+    plot_io_function:
+        function for formatting plot outputs.
+    temperature_option:
+        function for picking the --temperature (-t).
+    verbose_option:
+        function for increasing the verbosity.
+    axes_limit_function
+        function for setting the axis limits.
+"""
+
+import click
+
+def direction_function(multiple=False):
+    """Function to create direction options.
+        
+    Arguments
+    ---------
+
+        multiple : bool, optional
+            whether to allow multiple directions. Default: False.
+
+    Returns
+    -------
+        decorator
+            direction option decorator.
+    """
+
+    default = ['avg'] if multiple else 'avg'
+    def direction_option(f):
+        """Option for anisotropic data.
+        
+        Options
+        -------
+
+            --direction, -d : str or array-like, optional
+                direction. Default: avg.
+
+        Returns
+        -------
+
+            decorator
+                direction option decorator.
+        """
+    
+        f = click.option('-d', '--direction',
+                         help='Direction(s) for anisotropic data.',
+                         type=click.Choice(['a', 'b', 'c',
+                                            'x', 'y', 'z',
+                                            'average', 'avg',
+                                            'normal', 'norm'],
+                                           case_sensitive=False),
+                         multiple=multiple,
+                         default=default,
+                         show_default=True)(f)
+    
+        return f
+    return direction_option
+
+def doping_type_option(f):
+    """Option for doping type.
+        
+        Options
+        -------
+
+            --type : str, optional
+                doping type. Default: n.
+
+        Returns
+        -------
+
+            decorator
+                doping type option decorator.
+        """
+
+    f = click.option('--type', 'dtype',
+                     help='Type of doping.',
+                     type=click.Choice(['n', 'p']),
+                     default='n',
+                     show_default=True)(f)
+
+    return f
+
+def doping_function(multiple=False):
+    """Function to create doping options.
+        
+    Arguments
+    ---------
+
+        multiple : bool, optional
+            whether to allow multiple concentrations. Default: False.
+
+    Returns
+    -------
+        decorator
+            carrier concentration option decorator.
+    """
+
+    default = [1e19] if multiple else 1e19
+    def doping_option(f):
+        """Option for doping concentration.
+        
+        Options
+        -------
+
+            --concentration, -n : int or float or array-like, optional
+                carrier concentration. Default: 1e19.
+
+        Returns
+        -------
+
+            decorator
+                carrier concentration option decorator.
+        """
+    
+        f = click.option('-n', '--concentration', 'doping',
+                         help='Doping concentration(s) (will be rounded).',
+                         multiple=multiple,
+                         default=default,
+                         type=float,
+                         show_default=True)(f)
+    
+        return f
+    return doping_option
+
+def heatmap_options(f):
+    """Options for heatmaps."""
+
+    f = click.option('--discrete/--continuous',
+                     help='Discretise colourmap.  [default: continuous]',
+                     default=False,
+                     show_default=False)(f)
+    f = click.option('-l', '--levels',
+                     help='Levels for discrete plots. Lists directly '
+                          'specify the contour levels, while integers '
+                          'specify the maximum-1 number of "nice" '
+                          'levels to plot.',
+                     multiple=True,
+                     default=None)(f)
+    f = click.option('--contours',
+                     help='Contours to plot.',
+                     multiple=True,
+                     type=float,
+                     default=None)(f)
+    f = click.option('--contourcolours',
+                     help='contour colours',
+                     multiple=True,
+                     default='black')(f)
+    return f
+
+def dos_function(dosargs=['-c', '--colour']):
+    """Function for creating DoS options.
+
+    Arguments
+    ---------
+
+        dosargs : array-like, optional
+            names for the colour argument. Default: ['-c', '--colour'].
+
+    Returns
+    -------
+        decorator
+            DoS options decorator.
+    """
+
+    if isinstance(dosargs, str):
+        dosargs = [dosargs]
+    def dos_options(f):
+        """Options for DoS plots.
+        
+        Options
+        -------
+
+            --poscar, -p : str, optional
+                POSCAR path. Ignored if atoms specified. Default: POSCAR.
+            --atoms : str, optional
+                atoms in POSCAR order. Overrides poscar. Default: None.
+            --sigma : float, optional
+                standard deviation for gaussian broadening.
+                Recommended: 0.2. Default: None.
+            --projected/--notprojected : bool, optional
+                plot atom-projected DoS. Default: --projected.
+            --colour : str or array-like, optional
+                colours in atom order followed by total or colourmap.
+                Default: tab10.
+            --total, -t/--nototal : bool, optional
+                plot the total DoS. Default: --nototal.
+            --total_label : str, optional
+                total label for the legend. Default: total.
+            --total_colour : str, optional
+                total line colour. Overrides --colour.
+
+        Returns
+        -------
+
+            decorator
+                DoS options decorator.
+        """
+    
+        f = click.option('-p', '--poscar',
+                         help='POSCAR path. Ignored if --atoms specified.',
+                         type=click.Path(file_okay=True, dir_okay=False),
+                         default='POSCAR',
+                         show_default=True)(f)
+        f = click.option('--atoms',
+                         help='Atoms in POSCAR order. Repeated names have '
+                              'their contributions summed, or different names '
+                              'can be used to separate environments. E.g. '
+                              '"Ba 1 Sn 1 O 3", "Ba Sn O O O" and "Ba Sn O 3" '
+                              'are all valid and equivalent. '
+                              'Overrides --poscar.')(f)
+        f = click.option('--sigma',
+                         help='Standard deviation of Gaussian broadening. 0.2 '
+                              'is a good place to start. Does not know if '
+                              'you\'ve already broadened it. Off by default.',
+                        type=float,
+                        default=None)(f)
+        f = click.option('--projected/--notprojected',
+                         help='Plot atom-projected DoS.  [default: projected]',
+                         default=True,
+                         show_default=False)(f)
+        f = click.option(*dosargs,
+                         help='Colour(s) in POSCAR order with total at the '
+                              'end or colourmap name. If --notprojected, a '
+                              'single colour can be specified. Total colour '
+                              'is overridden by --total-colour.',
+                         multiple=True,
+                         default=['tab10'],
+                         show_default=True)(f)
+        f = click.option('-t', '--total/--nototal',
+                         help='Plot total DoS.  [default: nototal]',
+                         default=False,
+                         show_default=False)(f)
+        f = click.option('--total-label',
+                         help='Label for the total line.',
+                         default='Total',
+                         show_default=True)(f)
+        f = click.option('--total-colour',
+                         help='Colour for the total line. Overrides --colour.')(f)
+    
+        return f
+    return dos_options
+
+def inputs_function(name='filenames', nargs=-1):
+    """Function for creating input arguments.
+
+    Arguments
+    ---------
+
+        name : str, optional
+            filename argument. Default: 'filenames'.
+        nargs : int, optional
+            number of input files allowed. Default: -1.
+
+    Returns
+    -------
+        decorator
+            input argument decorator.
+    """
+
+    def inputs_argument(f):
+        """Option for input files.
+        
+        Options
+        -------
+
+            name : str or array-like
+                input files.
+
+        Returns
+        -------
+
+            decorator
+                input argument decorator.
+        """
+
+        f = click.argument(name,
+                           type=click.Path(exists=True, file_okay=True,
+                                           dir_okay=False),
+                           nargs=nargs)(f)
+
+        return f
+    return inputs_argument
+
+def interpolate_options(f):
+    """Options for interpolation.
+        
+        Options
+        -------
+
+            --interpolate, -i : int, optional
+                number of points to interpolate. Default: 200.
+            --kind : str, optional
+                interpolation kind. Default: linear.
+
+        Returns
+        -------
+
+            decorator
+                interpolation options decorator.
+        """
+
+    f = click.option('-i', '--interpolate',
+                     help='Number of points to interpolate to on each axis.',
+                     type=click.IntRange(1),
+                     default=200,
+                     show_default=True)(f)
+    f = click.option('--kind',
+                     help='Interpolation kind.',
+                     default='linear',
+                     show_default=True)(f)
+
+    return f
+
+def kpoints_options(f):
+    """Group of options for handling KPOINTS files.
+    
+        Options
+        -------
+
+            --kpoints, -k, --ibzkbt, -i : str, optional
+                KPOINTS/IBZKPT file. Overrides --mesh.
+            --mesh, -m : 3x int, optional
+                k-point mesh. Overridden by --kpoints.
+            --poscar, -p : str, optional
+                POSCAR. Required for --mesh.
+
+        Returns
+        -------
+
+            decorator
+                kpoints options decorator.
+        """
+
+    f = click.option('-k', '--kpoints', '-i', '--ibzkpt',
+                     help='KPOINTS/IBZKPT file. Overrides --mesh.',
+                     type=click.Path(exists=True,
+                                     file_okay=True, dir_okay=False))(f)
+    f = click.option('-m', '--mesh',
+                     help='k-point mesh. Overridden by --kpoints.',
+                     nargs=3,
+                     type=int)(f)
+    f = click.option('-p', '--poscar',
+                     help='POSCAR path. Required for --mesh.',
+                     type=click.Path(file_okay=True, dir_okay=False),
+                     default='POSCAR',
+                     show_default=True)(f)
+
+    return f
+
+def legend_function(toggle=True, label=True):
+    """Function for creating legend options.
+
+    Arguments
+    ---------
+
+        toggle : bool, optional
+            include option to remove legend. Default: True.
+        label : bool, optional
+            include option to set labels manually. Default: True.
+
+    Returns
+    -------
+        decorator
+            legend options decorator.
+    """
+
+    def legend_options(f):
+        """Group of options for plot legends.
+    
+        Options
+        -------
+
+            --label, -l : str, optional
+                legend label(s).
+            --legend_title : str, optional
+                legend title.
+            --legend/--nolegend : bool, optional
+                show legend. Default: --legend.
+            --location : str or int, optional
+                legend location.
+
+        Returns
+        -------
+
+            decorator
+                legend options decorator.
+        """
+    
+        if label:
+            f = click.option('-l', '--label',
+                             help='Legend label(s).',
+                             multiple=True,
+                             type=str,
+                             default=None)(f)
+        f = click.option('--legend_title',
+                         help='Legend title.')(f)
+        if toggle:
+            f = click.option('--legend/--nolegend',
+                             help='Show legend.  [default: legend]',
+                             default=True,
+                             show_default=False)(f)
+        f = click.option('--location',
+                         help='Legend location. Accepts strings such as '
+                              'above and below, as well as 1-indexed '
+                              'ordinals corresponding to inside those axes',
+                         type=str)(f)
+    
+        return f
+    return legend_options
+
+def line_options(f):
+    """Group of options for line plots
+    
+        Options
+        -------
+
+            --linestyle : str, optional
+                linestyle(s). Default: solid.
+            --marker : str, optional
+                marker(s). Default: None.
+
+        Returns
+        -------
+
+            decorator
+                line options decorator.
+        """
+
+    f = click.option('--linestyle',
+                     help='linestyle(s).',
+                     multiple=True,
+                     default=['solid'],
+                     type=str,
+                     show_default=True)(f)
+    f = click.option('-m', '--marker',
+                    help='Marker(s).',
+                    multiple=True,
+                    default=[None],
+                    type=str)(f)
+
+    return f
+
+def fill_options(f):
+    """Group of options for fillable line plots
+    
+        Options
+        -------
+
+            --fill, -f/--nofill : bool, optional
+                fill under line. Default: --fill.
+            --fillalpha : str, optional
+                fill opacity (0-1). Only works for #RRGGBB colours.
+                Default: 0.2.
+            --line/--noline : bool, optional
+                show line. Default: --line.
+
+        Returns
+        -------
+
+            decorator
+                fill options decorator.
+        """
+
+    f = click.option('-f', '--fill/--nofill',
+                     help='Fill under line.  [default: fill]',
+                     default=True,
+                     show_default=False)(f)
+    f = click.option('--fillalpha',
+                     help='Fill opacity (0-1). Only works if --colour is #RRGGBB.',
+                     type=click.FloatRange(0, 1),
+                     default=0.2,
+                     show_default=True)(f)
+
+    f = click.option('--line/--noline',
+                     help='Plot line.  [default: line]',
+                     default=True,
+                     show_default=False)(f)
+
+    return f
+
+def plot_io_function(name):
+    """Function for creating plot I/O options.
+
+    Arguments
+    ---------
+
+        name : str
+            output filename.
+
+    Returns
+    -------
+        decorator
+            plot I/O options decorator.
+    """
+
+    def plot_io_options(f):
+        """Group of options for plot file I/O.
+    
+        Options
+        -------
+
+            --style, -s : str, optional
+                style sheet to overlay. Later ones override earlier
+                ones.
+            --large/--small : str, optional
+                axes size. Default: small.
+            --save/--nosave : bool, optional
+                write to file. Default: --save.
+            --show/--noshow : bool, optional
+                show plot. Default: --noshow.
+            --extension : str, optional
+                output extensions(s). Default: pdf.
+            --output : str, optional.
+                output filenames, sans extension.
+
+        Returns
+        -------
+
+            decorator
+                plot I/O options decorator.
+        """
+    
+        f = click.option('-s', '--style',
+                         help='Style sheet to overlay. Later ones override '
+                              'earlier ones.',
+                         multiple=True,
+                         default=[],
+                         type=str,
+                         show_default=False)(f)
+        f = click.option('--large/--small',
+                         help='Axes size.  [default: small]',
+                         default=False,
+                         show_default=False)(f)
+        f = click.option('--save/--nosave',
+                         help='Write to file.  [default: save]',
+                         default=True,
+                         show_default=False)(f)
+        f = click.option('--show/--noshow',
+                         help='Show plot.  [default: noshow]',
+                         default=False,
+                         show_default=False)(f)
+        f = click.option('--extension',
+                         help='Output extension(s). Requires --save.',
+                         multiple=True,
+                         default=['pdf'],
+                         type=str,
+                         show_default=True)(f)
+        f = click.option('-o', '--output',
+                         help='Output filename, sans extension.',
+                         default=name,
+                         show_default=True)(f)
+
+        return f
+    return plot_io_options
+
+def temperature_option(f):
+    """Option for temperature selection.
+        
+        Options
+        -------
+
+            --temperature, -t : str, optional
+                temperature. Default: 300.
+
+        Returns
+        -------
+
+            decorator
+                temperature option decorator.
+        """
+
+    f = click.option('-t', '--temperature',
+                     help='Temperature (by default in K).',
+                     type=click.FloatRange(0),
+                     default=300.,
+                     show_default=True)(f)
+
+    return f
+
+def verbose_option(f):
+    """Option for output verbosity.
+        
+        Options
+        -------
+
+            --verbose/--notverbose : bool, optional
+                output plot conditions. Default: --verbose.
+
+        Returns
+        -------
+
+            decorator
+                verbosity option decorator.
+        """
+
+    f = click.option('--verbose/--notverbose',
+                     help='Output plot conditions.  [default: verbose]',
+                     default=True,
+                     show_default=False)(f)
+
+    return f
+
+def axes_limit_function(multiple=False, c=False):
+    """Function for creating axes limit options.
+
+    Arguments
+    ---------
+
+        multiple : bool, optional
+            allow multiple limits. Default: False.
+        c : bool, optional
+            include colour limits. Default: False.
+
+    Returns
+    -------
+        decorator
+            axes limit options decorator.
+    """
+
+    def axes_limit_options(f):
+        """Options for axes limits.
+        
+        Options
+        -------
+
+            --xmin : float, optional
+                override minimum x.
+            --xmax : float, optional
+                override maximum x.
+            --ymin : float, optional
+                override minimum y.
+            --ymax : float, optional
+                override maximum y.
+            --cmin : float, optional
+                override minimum colour.
+            --cmax : float, optional
+                override maximum colour.
+
+        Returns
+        -------
+
+            decorator
+                axes limits options decorator.
+        """
+    
+        f = click.option('--xmin',
+                         help='Override minimum x.',
+                         multiple=multiple,
+                         type=float)(f)
+        f = click.option('--xmax',
+                         help='Override maximum x.',
+                         multiple=multiple,
+                         type=float)(f)
+        f = click.option('--ymin',
+                         help='Override minimum y.',
+                         multiple=multiple,
+                         type=float)(f)
+        f = click.option('--ymax',
+                         help='Override maximum y.',
+                         multiple=multiple,
+                         type=float)(f)
+        if c:
+            f = click.option('--cmin',
+                             help='Override minimum colour value.',
+                             multiple=multiple,
+                             type=float)(f)
+            f = click.option('--cmax',
+                             help='Override maximum colour value.',
+                             multiple=multiple,
+                             type=float)(f)
+        return f
+    return axes_limit_options