"""Provides groups of options to streamline the CLI

Functions
---------

<<<<<<< HEAD
    direction_function
    doping_type_option
    doping_function
=======
    direction_option
    
    directions_option
    
    doping_type_option
    
    doping_option
    
    dopings_option
    
>>>>>>> cb44b03b
    dos_function
    
    input_argument
    
    inputs_function
    
    interpolate_options
    
    kpoints_options
    
    legend_options
    
    line_options
    
    fill_options
    
    plot_io_function
    
    temperature_option
    
    verbose_option
<<<<<<< HEAD
    axes_limit_function
=======
    
    xy_limit_options
    
    c_limit_options
>>>>>>> cb44b03b
"""

import click

<<<<<<< HEAD
def direction_function(multiple=False):
    default = ['avg'] if multiple else 'avg'
    def direction_option(f):
        """Option for anisotropic data."""
    
        f = click.option('-d', '--direction',
                         help='Direction(s) for anisotropic data.',
                         type=click.Choice(['a', 'b', 'c',
                                            'x', 'y', 'z',
                                            'average', 'avg',
                                            'normal', 'norm'],
                                           case_sensitive=False),
                         multiple=multiple,
                         default=default,
                         show_default=True)(f)
    
        return f
    return direction_option
=======
def direction_option(f):
    """Option for singular option for anisotropic data."""

    f = click.option('-d', '--direction',
                     help='Direction for anisotropic data.',
                     type=click.Choice(['a', 'b', 'c',
                                        'x', 'y', 'z',
                                        'average', 'avg',
                                        'normal', 'norm'],
                                       case_sensitive=False),
                     default='avg',
                     show_default=True)(f)

    return f

def directions_option(f):
    """Option for multiple directions for anisotropic data."""

    f = click.option('-d', '--direction',
                     help='Direction(s) for anisotropic data.',
                     multiple=True,
                     type=click.Choice(['a', 'b', 'c',
                                        'x', 'y', 'z',
                                        'average', 'avg',
                                        'normal', 'norm'],
                                       case_sensitive=False),
                     default=['avg'],
                     show_default=True)(f)

    return f
>>>>>>> cb44b03b

def doping_type_option(f):
    """Option for doping type."""

    f = click.option('-t', '--type', 'dtype',
                     help='Type of doping.',
                     type=click.Choice(['n', 'p']),
                     default='n',
                     show_default=True)(f)

    return f

def doping_function(multiple=False):
    default = [1e19] if multiple else 1e19
    def doping_option(f):
        """Option for doping concentration."""
    
        f = click.option('-n', '--concentration', 'doping',
                         help='Doping concentration(s) (will be rounded).',
                         multiple=multiple,
                         default=default,
                         type=float,
                         show_default=True)(f)
    
        return f
    return doping_option

def dos_function(dosargs=['-c', '--colour']):
    if isinstance(dosargs, str):
        dosargs = [dosargs]
    def dos_options(f):
        """Options for DoS plots."""
    
        f = click.option('-p', '--poscar',
                         help='POSCAR path. Ignored if --atoms specified.',
                         type=click.Path(file_okay=True, dir_okay=False),
                         default='POSCAR',
                         show_default=True)(f)
        f = click.option('--atoms',
                         help='Atoms in POSCAR order. Repeated names have '
                              'their contributions summed, or different names '
                              'can be used to separate environments. E.g. '
                              '"Ba 1 Sn 1 O 3", "Ba Sn O O O" and "Ba Sn O 3" '
                              'are all valid and equivalent. '
                              'Overrides --poscar.')(f)
        f = click.option('--sigma',
                         help='Standard deviation of Gaussian broadening. 0.2 '
                              'is a good place to start. Does not know if '
                              'you\'ve already broadened it. Off by default.',
                        type=float,
                        default=None)(f)
        f = click.option('--projected/--notprojected',
                         help='Plot atom-projected DoS.  [default: projected]',
                         default=True,
                         show_default=False)(f)
        f = click.option(*dosargs,
                         help='Colour(s) in POSCAR order with total at the '
                              'end or colourmap name. If --notprojected, a '
                              'single colour can be specified. Total colour '
                              'is overridden by --total-colour.',
                         multiple=True,
                         default=['tab10'],
                         show_default=True)(f)
        f = click.option('-t', '--total/--nototal',
                         help='Plot total DoS.  [default: nototal]',
                         default=False,
                         show_default=False)(f)
        f = click.option('--total-label',
                         help='Label for the total line.',
                         default='Total',
                         show_default=True)(f)
        f = click.option('--total-colour',
                         help='Colour for the total line. Overrides --colour.')(f)
    
        return f
    return dos_options

def inputs_function(name='filenames', nargs=-1):
    def inputs_argument(f):
        """Option for input files."""
        f = click.argument(name,
                           type=click.Path(exists=True, file_okay=True,
                                           dir_okay=False),
                           nargs=nargs)(f)

        return f
    return inputs_argument

def interpolate_options(f):
    """Options for interpolation."""

    f = click.option('-i', '--interpolate',
                     help='Number of points to interpolate to on each axis.',
                     type=click.IntRange(1),
                     default=200,
                     show_default=True)(f)
    f = click.option('--kind',
                     help='Interpolation kind.',
                     default='linear',
                     show_default=True)(f)

    return f

def kpoints_options(f):
    """Group of options for handling KPOINTS files."""

    f = click.option('-k', '--kpoints', '-i', '--ibzkpt',
                     help='KPOINTS/IBZKPT file. Overrides --mesh.',
                     type=click.Path(exists=True,
                                     file_okay=True, dir_okay=False))(f)
    f = click.option('-m', '--mesh',
                     help='k-point mesh. Overridden by --kpoints.',
                     nargs=3,
                     type=int)(f)
    f = click.option('-p', '--poscar',
                     help='POSCAR path.',
                     type=click.Path(file_okay=True, dir_okay=False),
                     default='POSCAR',
                     show_default=True)(f)

    return f

def legend_function(toggle=True, label=True):
    def legend_options(f):
        """Group of options for plot legends."""
    
        if label:
            f = click.option('-l', '--label',
                             help='Legend label(s).',
                             multiple=True,
                             type=str,
                             default=None)(f)
        f = click.option('--legend_title',
                         help='Legend title.')(f)
        if toggle:
            f = click.option('--legend/--nolegend',
                             help='Show legend.  [default: legend]',
                             default=True,
                             show_default=False)(f)
        f = click.option('--location',
                         help='Legend location. Accepts strings such as '
                              'above and below, as well as 1-indexed '
                              'ordinals corresponding to inside those axes',
                         type=str)(f)
    
        return f
    return legend_options

def line_options(f):
    """Group of options for line plots"""

    f = click.option('--linestyle',
                     help='linestyle(s).',
                     multiple=True,
                     default=['solid'],
                     type=str,
                     show_default=True)(f)
    f = click.option('-m', '--marker',
                    help='Marker(s).',
                    multiple=True,
                    default=[None],
                    type=str)(f)

    return f

def fill_options(f):
    """Group of options for fillable line plots"""

    f = click.option('-f', '--fill/--nofill',
                     help='Fill under line.  [default: fill]',
                     default=True,
                     show_default=False)(f)
    f = click.option('--fillalpha',
                     help='Fill opacity (0-1). Only works if --colour is #RRGGBB.',
                     type=click.FloatRange(0, 1),
                     default=0.2,
                     show_default=True)(f)

    f = click.option('--line/--noline',
                     help='Plot line.  [default: line]',
                     default=True,
                     show_default=False)(f)

    return f

def plot_io_function(name):
    def plot_io_options(f):
        """Group of options for plot file I/O."""
    
        f = click.option('-s', '--style',
                         help='Style sheet to overlay. Later ones override '
                              'earlier ones.',
                         multiple=True,
                         default=[],
                         type=str,
                         show_default=False)(f)
        f = click.option('--large/--small',
                         help='Axes size.  [default: small]',
                         default=False,
                         show_default=False)(f)
        f = click.option('--save/--nosave',
                         help='Write to file.  [default: save]',
                         default=True,
                         show_default=False)(f)
        f = click.option('--show/--noshow',
                         help='Show plot.  [default: noshow]',
                         default=False,
                         show_default=False)(f)
        f = click.option('--extension',
                         help='Output extension(s). Requires --save.',
                         multiple=True,
                         default=['pdf'],
                         type=str,
                         show_default=True)(f)
        f = click.option('-o', '--output',
                         help='Output filename, sans extension.',
                         default=name,
                         show_default=True)(f)

        return f
    return plot_io_options

def temperature_option(f):
    """Option for temperature selection."""

    f = click.option('-t', '--temperature',
                     help='Temperature (by default in K).',
                     type=click.FloatRange(0),
                     default=300.,
                     show_default=True)(f)

    return f

def verbose_option(f):
    """Option for verbose output."""

    f = click.option('--verbose/--notverbose',
                     help='Output plot conditions.  [default: verbose]',
                     default=True,
                     show_default=False)(f)

    return f

<<<<<<< HEAD
def axes_limit_function(multiple=False, c=False):
    def axes_limit_options(f):
        """Options for axes limits."""
    
        f = click.option('--xmin',
                         help='Override minimum x.',
                         multiple=multiple,
                         type=float)(f)
        f = click.option('--xmax',
                         help='Override maximum x.',
                         multiple=multiple,
                         type=float)(f)
        f = click.option('--ymin',
                         help='Override minimum y.',
                         multiple=multiple,
                         type=float)(f)
        f = click.option('--ymax',
                         help='Override maximum y.',
                         multiple=multiple,
                         type=float)(f)
        if c:
            f = click.option('--cmin',
                             help='Override minimum colour value.',
                             multiple=multiple,
                             type=float)(f)
            f = click.option('--cmax',
                             help='Override maximum colour value.',
                             multiple=multiple,
                             type=float)(f)
        return f
    return axes_limit_options
    
=======
def xy_limit_options(f):
    """Options for x and y axes limits."""

    f = click.option('--xmin',
                     help='Override minimum x-axis value.',
                     type=float)(f)
    f = click.option('--xmax',
                     help='Override maximum x-axis value.',
                     type=float)(f)
    f = click.option('--ymin',
                     help='Override minimum y-axis value.',
                     type=float)(f)
    f = click.option('--ymax',
                     help='Override maximum y-axis value.',
                     type=float)(f)

    return f

def c_limit_options(f):
    """Options for colour axes limits."""

    f = click.option('--cmin',
                     help='Override minimum colour-axis value.',
                     type=float)(f)
    f = click.option('--cmax',
                     help='Override maximum colour-axis value.',
                     type=float)(f)

    return f

>>>>>>> cb44b03b
<|MERGE_RESOLUTION|>--- conflicted
+++ resolved
@@ -1,413 +1,330 @@
-"""Provides groups of options to streamline the CLI
-
-Functions
----------
-
-<<<<<<< HEAD
-    direction_function
-    doping_type_option
-    doping_function
-=======
-    direction_option
-    
-    directions_option
-    
-    doping_type_option
-    
-    doping_option
-    
-    dopings_option
-    
->>>>>>> cb44b03b
-    dos_function
-    
-    input_argument
-    
-    inputs_function
-    
-    interpolate_options
-    
-    kpoints_options
-    
-    legend_options
-    
-    line_options
-    
-    fill_options
-    
-    plot_io_function
-    
-    temperature_option
-    
-    verbose_option
-<<<<<<< HEAD
-    axes_limit_function
-=======
-    
-    xy_limit_options
-    
-    c_limit_options
->>>>>>> cb44b03b
-"""
-
-import click
-
-<<<<<<< HEAD
-def direction_function(multiple=False):
-    default = ['avg'] if multiple else 'avg'
-    def direction_option(f):
-        """Option for anisotropic data."""
-    
-        f = click.option('-d', '--direction',
-                         help='Direction(s) for anisotropic data.',
-                         type=click.Choice(['a', 'b', 'c',
-                                            'x', 'y', 'z',
-                                            'average', 'avg',
-                                            'normal', 'norm'],
-                                           case_sensitive=False),
-                         multiple=multiple,
-                         default=default,
-                         show_default=True)(f)
-    
-        return f
-    return direction_option
-=======
-def direction_option(f):
-    """Option for singular option for anisotropic data."""
-
-    f = click.option('-d', '--direction',
-                     help='Direction for anisotropic data.',
-                     type=click.Choice(['a', 'b', 'c',
-                                        'x', 'y', 'z',
-                                        'average', 'avg',
-                                        'normal', 'norm'],
-                                       case_sensitive=False),
-                     default='avg',
-                     show_default=True)(f)
-
-    return f
-
-def directions_option(f):
-    """Option for multiple directions for anisotropic data."""
-
-    f = click.option('-d', '--direction',
-                     help='Direction(s) for anisotropic data.',
-                     multiple=True,
-                     type=click.Choice(['a', 'b', 'c',
-                                        'x', 'y', 'z',
-                                        'average', 'avg',
-                                        'normal', 'norm'],
-                                       case_sensitive=False),
-                     default=['avg'],
-                     show_default=True)(f)
-
-    return f
->>>>>>> cb44b03b
-
-def doping_type_option(f):
-    """Option for doping type."""
-
-    f = click.option('-t', '--type', 'dtype',
-                     help='Type of doping.',
-                     type=click.Choice(['n', 'p']),
-                     default='n',
-                     show_default=True)(f)
-
-    return f
-
-def doping_function(multiple=False):
-    default = [1e19] if multiple else 1e19
-    def doping_option(f):
-        """Option for doping concentration."""
-    
-        f = click.option('-n', '--concentration', 'doping',
-                         help='Doping concentration(s) (will be rounded).',
-                         multiple=multiple,
-                         default=default,
-                         type=float,
-                         show_default=True)(f)
-    
-        return f
-    return doping_option
-
-def dos_function(dosargs=['-c', '--colour']):
-    if isinstance(dosargs, str):
-        dosargs = [dosargs]
-    def dos_options(f):
-        """Options for DoS plots."""
-    
-        f = click.option('-p', '--poscar',
-                         help='POSCAR path. Ignored if --atoms specified.',
-                         type=click.Path(file_okay=True, dir_okay=False),
-                         default='POSCAR',
-                         show_default=True)(f)
-        f = click.option('--atoms',
-                         help='Atoms in POSCAR order. Repeated names have '
-                              'their contributions summed, or different names '
-                              'can be used to separate environments. E.g. '
-                              '"Ba 1 Sn 1 O 3", "Ba Sn O O O" and "Ba Sn O 3" '
-                              'are all valid and equivalent. '
-                              'Overrides --poscar.')(f)
-        f = click.option('--sigma',
-                         help='Standard deviation of Gaussian broadening. 0.2 '
-                              'is a good place to start. Does not know if '
-                              'you\'ve already broadened it. Off by default.',
-                        type=float,
-                        default=None)(f)
-        f = click.option('--projected/--notprojected',
-                         help='Plot atom-projected DoS.  [default: projected]',
-                         default=True,
-                         show_default=False)(f)
-        f = click.option(*dosargs,
-                         help='Colour(s) in POSCAR order with total at the '
-                              'end or colourmap name. If --notprojected, a '
-                              'single colour can be specified. Total colour '
-                              'is overridden by --total-colour.',
-                         multiple=True,
-                         default=['tab10'],
-                         show_default=True)(f)
-        f = click.option('-t', '--total/--nototal',
-                         help='Plot total DoS.  [default: nototal]',
-                         default=False,
-                         show_default=False)(f)
-        f = click.option('--total-label',
-                         help='Label for the total line.',
-                         default='Total',
-                         show_default=True)(f)
-        f = click.option('--total-colour',
-                         help='Colour for the total line. Overrides --colour.')(f)
-    
-        return f
-    return dos_options
-
-def inputs_function(name='filenames', nargs=-1):
-    def inputs_argument(f):
-        """Option for input files."""
-        f = click.argument(name,
-                           type=click.Path(exists=True, file_okay=True,
-                                           dir_okay=False),
-                           nargs=nargs)(f)
-
-        return f
-    return inputs_argument
-
-def interpolate_options(f):
-    """Options for interpolation."""
-
-    f = click.option('-i', '--interpolate',
-                     help='Number of points to interpolate to on each axis.',
-                     type=click.IntRange(1),
-                     default=200,
-                     show_default=True)(f)
-    f = click.option('--kind',
-                     help='Interpolation kind.',
-                     default='linear',
-                     show_default=True)(f)
-
-    return f
-
-def kpoints_options(f):
-    """Group of options for handling KPOINTS files."""
-
-    f = click.option('-k', '--kpoints', '-i', '--ibzkpt',
-                     help='KPOINTS/IBZKPT file. Overrides --mesh.',
-                     type=click.Path(exists=True,
-                                     file_okay=True, dir_okay=False))(f)
-    f = click.option('-m', '--mesh',
-                     help='k-point mesh. Overridden by --kpoints.',
-                     nargs=3,
-                     type=int)(f)
-    f = click.option('-p', '--poscar',
-                     help='POSCAR path.',
-                     type=click.Path(file_okay=True, dir_okay=False),
-                     default='POSCAR',
-                     show_default=True)(f)
-
-    return f
-
-def legend_function(toggle=True, label=True):
-    def legend_options(f):
-        """Group of options for plot legends."""
-    
-        if label:
-            f = click.option('-l', '--label',
-                             help='Legend label(s).',
-                             multiple=True,
-                             type=str,
-                             default=None)(f)
-        f = click.option('--legend_title',
-                         help='Legend title.')(f)
-        if toggle:
-            f = click.option('--legend/--nolegend',
-                             help='Show legend.  [default: legend]',
-                             default=True,
-                             show_default=False)(f)
-        f = click.option('--location',
-                         help='Legend location. Accepts strings such as '
-                              'above and below, as well as 1-indexed '
-                              'ordinals corresponding to inside those axes',
-                         type=str)(f)
-    
-        return f
-    return legend_options
-
-def line_options(f):
-    """Group of options for line plots"""
-
-    f = click.option('--linestyle',
-                     help='linestyle(s).',
-                     multiple=True,
-                     default=['solid'],
-                     type=str,
-                     show_default=True)(f)
-    f = click.option('-m', '--marker',
-                    help='Marker(s).',
-                    multiple=True,
-                    default=[None],
-                    type=str)(f)
-
-    return f
-
-def fill_options(f):
-    """Group of options for fillable line plots"""
-
-    f = click.option('-f', '--fill/--nofill',
-                     help='Fill under line.  [default: fill]',
-                     default=True,
-                     show_default=False)(f)
-    f = click.option('--fillalpha',
-                     help='Fill opacity (0-1). Only works if --colour is #RRGGBB.',
-                     type=click.FloatRange(0, 1),
-                     default=0.2,
-                     show_default=True)(f)
-
-    f = click.option('--line/--noline',
-                     help='Plot line.  [default: line]',
-                     default=True,
-                     show_default=False)(f)
-
-    return f
-
-def plot_io_function(name):
-    def plot_io_options(f):
-        """Group of options for plot file I/O."""
-    
-        f = click.option('-s', '--style',
-                         help='Style sheet to overlay. Later ones override '
-                              'earlier ones.',
-                         multiple=True,
-                         default=[],
-                         type=str,
-                         show_default=False)(f)
-        f = click.option('--large/--small',
-                         help='Axes size.  [default: small]',
-                         default=False,
-                         show_default=False)(f)
-        f = click.option('--save/--nosave',
-                         help='Write to file.  [default: save]',
-                         default=True,
-                         show_default=False)(f)
-        f = click.option('--show/--noshow',
-                         help='Show plot.  [default: noshow]',
-                         default=False,
-                         show_default=False)(f)
-        f = click.option('--extension',
-                         help='Output extension(s). Requires --save.',
-                         multiple=True,
-                         default=['pdf'],
-                         type=str,
-                         show_default=True)(f)
-        f = click.option('-o', '--output',
-                         help='Output filename, sans extension.',
-                         default=name,
-                         show_default=True)(f)
-
-        return f
-    return plot_io_options
-
-def temperature_option(f):
-    """Option for temperature selection."""
-
-    f = click.option('-t', '--temperature',
-                     help='Temperature (by default in K).',
-                     type=click.FloatRange(0),
-                     default=300.,
-                     show_default=True)(f)
-
-    return f
-
-def verbose_option(f):
-    """Option for verbose output."""
-
-    f = click.option('--verbose/--notverbose',
-                     help='Output plot conditions.  [default: verbose]',
-                     default=True,
-                     show_default=False)(f)
-
-    return f
-
-<<<<<<< HEAD
-def axes_limit_function(multiple=False, c=False):
-    def axes_limit_options(f):
-        """Options for axes limits."""
-    
-        f = click.option('--xmin',
-                         help='Override minimum x.',
-                         multiple=multiple,
-                         type=float)(f)
-        f = click.option('--xmax',
-                         help='Override maximum x.',
-                         multiple=multiple,
-                         type=float)(f)
-        f = click.option('--ymin',
-                         help='Override minimum y.',
-                         multiple=multiple,
-                         type=float)(f)
-        f = click.option('--ymax',
-                         help='Override maximum y.',
-                         multiple=multiple,
-                         type=float)(f)
-        if c:
-            f = click.option('--cmin',
-                             help='Override minimum colour value.',
-                             multiple=multiple,
-                             type=float)(f)
-            f = click.option('--cmax',
-                             help='Override maximum colour value.',
-                             multiple=multiple,
-                             type=float)(f)
-        return f
-    return axes_limit_options
-    
-=======
-def xy_limit_options(f):
-    """Options for x and y axes limits."""
-
-    f = click.option('--xmin',
-                     help='Override minimum x-axis value.',
-                     type=float)(f)
-    f = click.option('--xmax',
-                     help='Override maximum x-axis value.',
-                     type=float)(f)
-    f = click.option('--ymin',
-                     help='Override minimum y-axis value.',
-                     type=float)(f)
-    f = click.option('--ymax',
-                     help='Override maximum y-axis value.',
-                     type=float)(f)
-
-    return f
-
-def c_limit_options(f):
-    """Options for colour axes limits."""
-
-    f = click.option('--cmin',
-                     help='Override minimum colour-axis value.',
-                     type=float)(f)
-    f = click.option('--cmax',
-                     help='Override maximum colour-axis value.',
-                     type=float)(f)
-
-    return f
-
->>>>>>> cb44b03b
+"""Provides groups of options to streamline the CLI
+
+Functions
+---------
+
+    direction_function
+    
+    doping_type_option
+    
+    doping_function
+    
+    dos_function
+    
+    input_argument
+    
+    inputs_function
+    
+    interpolate_options
+    
+    kpoints_options
+    
+    legend_options
+    
+    line_options
+    
+    fill_options
+    
+    plot_io_function
+    
+    temperature_option
+    
+    verbose_option
+
+    axes_limit_function
+"""
+
+import click
+
+def direction_function(multiple=False):
+    default = ['avg'] if multiple else 'avg'
+    def direction_option(f):
+        """Option for anisotropic data."""
+    
+        f = click.option('-d', '--direction',
+                         help='Direction(s) for anisotropic data.',
+                         type=click.Choice(['a', 'b', 'c',
+                                            'x', 'y', 'z',
+                                            'average', 'avg',
+                                            'normal', 'norm'],
+                                           case_sensitive=False),
+                         multiple=multiple,
+                         default=default,
+                         show_default=True)(f)
+    
+        return f
+    return direction_option
+
+def doping_type_option(f):
+    """Option for doping type."""
+
+    f = click.option('-t', '--type', 'dtype',
+                     help='Type of doping.',
+                     type=click.Choice(['n', 'p']),
+                     default='n',
+                     show_default=True)(f)
+
+    return f
+
+def doping_function(multiple=False):
+    default = [1e19] if multiple else 1e19
+    def doping_option(f):
+        """Option for doping concentration."""
+    
+        f = click.option('-n', '--concentration', 'doping',
+                         help='Doping concentration(s) (will be rounded).',
+                         multiple=multiple,
+                         default=default,
+                         type=float,
+                         show_default=True)(f)
+    
+        return f
+    return doping_option
+
+def dos_function(dosargs=['-c', '--colour']):
+    if isinstance(dosargs, str):
+        dosargs = [dosargs]
+    def dos_options(f):
+        """Options for DoS plots."""
+    
+        f = click.option('-p', '--poscar',
+                         help='POSCAR path. Ignored if --atoms specified.',
+                         type=click.Path(file_okay=True, dir_okay=False),
+                         default='POSCAR',
+                         show_default=True)(f)
+        f = click.option('--atoms',
+                         help='Atoms in POSCAR order. Repeated names have '
+                              'their contributions summed, or different names '
+                              'can be used to separate environments. E.g. '
+                              '"Ba 1 Sn 1 O 3", "Ba Sn O O O" and "Ba Sn O 3" '
+                              'are all valid and equivalent. '
+                              'Overrides --poscar.')(f)
+        f = click.option('--sigma',
+                         help='Standard deviation of Gaussian broadening. 0.2 '
+                              'is a good place to start. Does not know if '
+                              'you\'ve already broadened it. Off by default.',
+                        type=float,
+                        default=None)(f)
+        f = click.option('--projected/--notprojected',
+                         help='Plot atom-projected DoS.  [default: projected]',
+                         default=True,
+                         show_default=False)(f)
+        f = click.option(*dosargs,
+                         help='Colour(s) in POSCAR order with total at the '
+                              'end or colourmap name. If --notprojected, a '
+                              'single colour can be specified. Total colour '
+                              'is overridden by --total-colour.',
+                         multiple=True,
+                         default=['tab10'],
+                         show_default=True)(f)
+        f = click.option('-t', '--total/--nototal',
+                         help='Plot total DoS.  [default: nototal]',
+                         default=False,
+                         show_default=False)(f)
+        f = click.option('--total-label',
+                         help='Label for the total line.',
+                         default='Total',
+                         show_default=True)(f)
+        f = click.option('--total-colour',
+                         help='Colour for the total line. Overrides --colour.')(f)
+    
+        return f
+    return dos_options
+
+def inputs_function(name='filenames', nargs=-1):
+    def inputs_argument(f):
+        """Option for input files."""
+        f = click.argument(name,
+                           type=click.Path(exists=True, file_okay=True,
+                                           dir_okay=False),
+                           nargs=nargs)(f)
+
+        return f
+    return inputs_argument
+
+def interpolate_options(f):
+    """Options for interpolation."""
+
+    f = click.option('-i', '--interpolate',
+                     help='Number of points to interpolate to on each axis.',
+                     type=click.IntRange(1),
+                     default=200,
+                     show_default=True)(f)
+    f = click.option('--kind',
+                     help='Interpolation kind.',
+                     default='linear',
+                     show_default=True)(f)
+
+    return f
+
+def kpoints_options(f):
+    """Group of options for handling KPOINTS files."""
+
+    f = click.option('-k', '--kpoints', '-i', '--ibzkpt',
+                     help='KPOINTS/IBZKPT file. Overrides --mesh.',
+                     type=click.Path(exists=True,
+                                     file_okay=True, dir_okay=False))(f)
+    f = click.option('-m', '--mesh',
+                     help='k-point mesh. Overridden by --kpoints.',
+                     nargs=3,
+                     type=int)(f)
+    f = click.option('-p', '--poscar',
+                     help='POSCAR path.',
+                     type=click.Path(file_okay=True, dir_okay=False),
+                     default='POSCAR',
+                     show_default=True)(f)
+
+    return f
+
+def legend_function(toggle=True, label=True):
+    def legend_options(f):
+        """Group of options for plot legends."""
+    
+        if label:
+            f = click.option('-l', '--label',
+                             help='Legend label(s).',
+                             multiple=True,
+                             type=str,
+                             default=None)(f)
+        f = click.option('--legend_title',
+                         help='Legend title.')(f)
+        if toggle:
+            f = click.option('--legend/--nolegend',
+                             help='Show legend.  [default: legend]',
+                             default=True,
+                             show_default=False)(f)
+        f = click.option('--location',
+                         help='Legend location. Accepts strings such as '
+                              'above and below, as well as 1-indexed '
+                              'ordinals corresponding to inside those axes',
+                         type=str)(f)
+    
+        return f
+    return legend_options
+
+def line_options(f):
+    """Group of options for line plots"""
+
+    f = click.option('--linestyle',
+                     help='linestyle(s).',
+                     multiple=True,
+                     default=['solid'],
+                     type=str,
+                     show_default=True)(f)
+    f = click.option('-m', '--marker',
+                    help='Marker(s).',
+                    multiple=True,
+                    default=[None],
+                    type=str)(f)
+
+    return f
+
+def fill_options(f):
+    """Group of options for fillable line plots"""
+
+    f = click.option('-f', '--fill/--nofill',
+                     help='Fill under line.  [default: fill]',
+                     default=True,
+                     show_default=False)(f)
+    f = click.option('--fillalpha',
+                     help='Fill opacity (0-1). Only works if --colour is #RRGGBB.',
+                     type=click.FloatRange(0, 1),
+                     default=0.2,
+                     show_default=True)(f)
+
+    f = click.option('--line/--noline',
+                     help='Plot line.  [default: line]',
+                     default=True,
+                     show_default=False)(f)
+
+    return f
+
+def plot_io_function(name):
+    def plot_io_options(f):
+        """Group of options for plot file I/O."""
+    
+        f = click.option('-s', '--style',
+                         help='Style sheet to overlay. Later ones override '
+                              'earlier ones.',
+                         multiple=True,
+                         default=[],
+                         type=str,
+                         show_default=False)(f)
+        f = click.option('--large/--small',
+                         help='Axes size.  [default: small]',
+                         default=False,
+                         show_default=False)(f)
+        f = click.option('--save/--nosave',
+                         help='Write to file.  [default: save]',
+                         default=True,
+                         show_default=False)(f)
+        f = click.option('--show/--noshow',
+                         help='Show plot.  [default: noshow]',
+                         default=False,
+                         show_default=False)(f)
+        f = click.option('--extension',
+                         help='Output extension(s). Requires --save.',
+                         multiple=True,
+                         default=['pdf'],
+                         type=str,
+                         show_default=True)(f)
+        f = click.option('-o', '--output',
+                         help='Output filename, sans extension.',
+                         default=name,
+                         show_default=True)(f)
+
+        return f
+    return plot_io_options
+
+def temperature_option(f):
+    """Option for temperature selection."""
+
+    f = click.option('-t', '--temperature',
+                     help='Temperature (by default in K).',
+                     type=click.FloatRange(0),
+                     default=300.,
+                     show_default=True)(f)
+
+    return f
+
+def verbose_option(f):
+    """Option for verbose output."""
+
+    f = click.option('--verbose/--notverbose',
+                     help='Output plot conditions.  [default: verbose]',
+                     default=True,
+                     show_default=False)(f)
+
+    return f
+
+def axes_limit_function(multiple=False, c=False):
+    def axes_limit_options(f):
+        """Options for axes limits."""
+    
+        f = click.option('--xmin',
+                         help='Override minimum x.',
+                         multiple=multiple,
+                         type=float)(f)
+        f = click.option('--xmax',
+                         help='Override maximum x.',
+                         multiple=multiple,
+                         type=float)(f)
+        f = click.option('--ymin',
+                         help='Override minimum y.',
+                         multiple=multiple,
+                         type=float)(f)
+        f = click.option('--ymax',
+                         help='Override maximum y.',
+                         multiple=multiple,
+                         type=float)(f)
+        if c:
+            f = click.option('--cmin',
+                             help='Override minimum colour value.',
+                             multiple=multiple,
+                             type=float)(f)
+            f = click.option('--cmax',
+                             help='Override maximum colour value.',
+                             multiple=multiple,
+                             type=float)(f)
+        return f
+    return axes_limit_options