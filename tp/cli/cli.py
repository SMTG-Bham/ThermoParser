"""Provides a command line interface.

Functions
---------

    tp
        gen
            kpar
                suggest kpar ignoring zero-weighted k-points.
            kpoints
                generate zero-weighted KPOINTS file.
        get
            amset
<<<<<<< HEAD
                get specific data from amset transport json or mesh h5.
=======
            occupation
>>>>>>> 2611408e
            boltztrap
                get specific data from tp boltztrap hdf5.
            phono3py
                get specific data from phono3py kappa hdf5.
            zt
                get zt from an electronic and a phononic file.
        run
            boltztrap
                efficient boltztrap runner to hdf5.
        save
            cumkappa
                save cumulative kappa data to dat.
            kappa
                save lattice thermal conductivity to dat.
            zt
                save zt to hdf5.
        plot
            avg_rates
                plot scattering rates against temperature and doping.
            cumkappa
                plot cumulative kappa against frequency or mfp.
            dos
                plot phonon DoS.
            kappa
                plot thermal conductivity against temperature.
            kappa_target
                plot target lattice thermal conductivity heatmap.
            phonons
                plot phonon dispersion(s) (and optional DoS).
            transport
                plot transport properties.
            waterfall
                plot scatter plots by band and q-point.
            wideband
                plot broadened phonon dispersion.
            ztmap
                plot zt or pf against temperature and doping.
            ztdiff
                plot zt or pf difference against temperature and doping.
"""

import click
import matplotlib as mpl
import numpy as np
import tp
import warnings
from copy import deepcopy
from tp.cli.options import *

@click.group()
def tp_cli():
    """Command line tools for transport properties."""
    return


@tp_cli.group()
def gen():
    """Tools for generating calculation inputs."""
    return


@gen.command(no_args_is_help=True)
@kpoints_options
def kpar(kpoints, mesh, poscar):
    """Suggests KPAR values for VASP.

    Reads a KPOINTS file by default, but a different file or mesh can be
    specified.
    """

    if kpoints is not None:
        pass
    elif mesh != ():
        kpoints = mesh
    else:
        kpoints = 'KPOINTS'

    k = tp.setup.vasp.get_kpar(kpoints, poscar=poscar)
    ks = [str(kp) for kp in k]
    click.echo('KPAR = {} or {}'.format(','.join(ks[:-1]), ks[-1]))

    return


@gen.command(no_args_is_help=True)
@kpoints_options
@click.option('-z', '--zero-kpoints', '--zero-ibzkpt',
              help='IBZKPT file path. Overrides --zero-mesh.',
              type=click.Path(exists=True, file_okay=True, dir_okay=False))
@click.option('--zero-mesh',
              help='zero-weighted mesh. Overridden by --zero-kpoints.',
              nargs=3,
              type=int)
@click.option('-o', '--output',
              help='Output path.',
              type=click.Path(file_okay=True, dir_okay=False),
              default='KPOINTS',
              show_default=True)
def kpoints(kpoints, mesh, poscar, zero_kpoints, zero_mesh, output):
    """Generates KPOINTS file for VASP with 0-weighted KPOINTS.

    Accepts either meshes, which are not preferred as they may not be
    the same as VASP would choose, or IBZKPT files.
    """

    if kpoints is not None:
        pass
    elif mesh != ():
        kpoints = mesh
    else:
        kpoints = 'KPOINTS'

    if zero_kpoints is None and zero_mesh != ():
        zero_kpoints = zero_mesh

    tp.setup.vasp.get_kpoints(kpoints, zero_kpoints, poscar=poscar,
                              output=output)

    return



@tp_cli.group()
def get():
    """Tools for accessing data."""
    return


@get.command('amset', no_args_is_help=True)
@inputs_function('amset_file', nargs=1)
@click.option('-q', '--quantity',
              help='Quantity to read.',
              default='conductivity',
              show_default=True)
@doping_type_option
@doping_option
@direction_option
@temperature_option
@click.option('--spin',
              help='Spin direction.',
              type=click.Choice(['up', 'down', 'avg'], case_sensitive=False),
              default='avg',
              show_default=True)
@click.option('-s', '--scattering',
              help='Scattering mechanism.',
              type=click.Choice(['ADP', 'IMP', 'PIE', 'POP', 'total'],
                                case_sensitive=False),
              default='total',
              show_default=True)
@click.option('-b', '--band',
              help='AMSET band index (1-indexed). Only for bands used in '
                   'AMSET postprocessing, not for the original calculation.',
              type=int,
              default=1,
              show_default=True)
@click.option('--kpoint',
              help='k-point coordinates.',
              type=click.FloatRange(0, 1),
              nargs=3,
              default=[0., 0., 0.],
              show_default=True)
@click.option('-p', '--poscar',
              help='POSCAR path. Required for --qpoint.',
              type=click.Path(file_okay=True, dir_okay=False),
              default='POSCAR',
              show_default=True)

def get_amset(amset_file, quantity, dtype, doping, direction, temperature, spin,
              scattering, band, kpoint, poscar):
    """Prints AMSET values at given conditions.

    Requires an AMSET transport or mesh file.
    """
    # I'm making a few of these for different inputs so it doesn't get
    # too unwieldly checking which source they're from, but they could
    # also be combined.

    if quantity == 'scattering_rates':
        quantity = 'weighted_rates'

    try:
        data = tp.data.load.amset(amset_file, quantity, doping=dtype)
    except UnicodeDecodeError:
        data = tp.data.load.amset_mesh(amset_file, quantity, spin=spin,
                                       doping=dtype)

    dims = data['meta']['dimensions'][quantity]
    if 'kpoint' in dims:
        from pymatgen.analysis.structure_analyzer import SpacegroupAnalyzer
        from pymatgen.io.vasp.inputs import Poscar

        struct = Poscar.from_file(poscar).structure
        sg = SpacegroupAnalyzer(struct)
        symops = sg.get_point_group_operations(cartesian=False)
        ki = tp.plot.phonons.get_equivalent_qpoint(data['kpoint'], symops,
                                                   kpoint)
        kpt = data['kpoint'][ki]
    else:
        kpt = None
    if 'temperature' not in dims:
        temperature = None
    if 'doping' not in dims:
        doping = None

    data = tp.data.utilities.resolve(data, quantity, direction=direction,
                                     temperature=temperature, stype=scattering,
                                     dtype=dtype, doping=doping, kpoint=kpt)
    if 'band' in dims:
        data[quantity] = data[quantity][band-1]
        if len(str(band)) > 1 and str(band)[-2:] in ['11', '12', '13']:
            suffix = 'th'
        elif str(band)[-1] == '1':
            suffix = 'st'
        elif str(band)[-1] == '2':
            suffix = 'nd'
        elif str(band)[-1] == '3':
            suffix = 'rd'
        else:
            suffix = 'th'

    printq = ''
    for l in quantity:
        if l == '_':
            printq += ' '
        else:
            printq += l
    if printq[-1] == 's':
        printq = printq[:-1]

    print('The {}'.format(printq), end=' ')
    end = ' '
    if 'band' in dims:
        print('of the {}{} band in AMSET'.format(band, suffix), end=end)
    if 'kpoint' in dims:
        k = data['kpoint'][ki]
        print('at ({:.3f}, {:.3f}, {:.3f})'.format(k[0], k[1], k[2]), end=end)
    if 3 in dims:
        print('in the {} direction'.format(direction), end=end)
        dims.remove(3)
        if 3 in dims:
            dims.remove(3)
    if 'stype' in dims:
        print('due to {} scattering'.format(scattering), end=end)
        dims.remove('stype')
    if 'temperature' in dims:
        if len(dims) == 2:
            end = ' and '
        print('at {:d} K'.format(int(data['meta']['temperature'])), end=end)
        dims.remove('temperature')
    if 'doping' in dims:
        print('{:.3e} carriers cm^-3'.format(data['meta']['doping']), end=' ')
    print('is {:.3} {}.'.format(data[quantity], tp.settings.units()[quantity]))

    return

<<<<<<< HEAD
@get.command('boltztrap', no_args_is_help=True)
=======
@get.command('occupation')
@inputs_function('amset_mesh_file', nargs=1)
@doping_type_option
@doping_option
@temperature_option
@click.option('--spin',
              help='Spin direction.',
              type=click.Choice(['up', 'down', 'avg'], case_sensitive=False),
              default='avg',
              show_default=True)
@click.option('-p', '--poscar',
              help='POSCAR path. Required for --qpoint.',
              type=click.Path(file_okay=True, dir_okay=False),
              default='POSCAR',
              show_default=True)


def get_occupation(amset_mesh_file, dtype, doping, temperature, spin, poscar):
    """Prints AMSET occupation info at given conditions.

    Requires an AMSET mesh file.
    """

    from pymatgen.io.vasp.inputs import Poscar
    from scipy.constants import physical_constants
    kb = physical_constants['Boltzmann constant in eV/K'][0]
    if 'energy' in tp.settings.conversions():
        kb *= tp.settings.conversions()['energy']
    if 'temperature' in tp.settings.conversions():
        kb /= tp.settings.conversions()['temperature']

    data = tp.data.load.amset_mesh(amset_mesh_file, 'occupation energy vb_idx',
                                   spin=spin, doping=dtype)

    v = Poscar.from_file(poscar).structure.lattice.volume
    data = tp.data.utilities.resolve(data, 'occupation energy',
                                     temperature=temperature, dtype=dtype,
                                     doping=doping)

    avg_factor = 2 if spin in ['average', 'avg'] else 1
    cb = data['vb_idx'] + 1
    occ = np.average(data['occupation'], axis=1)
    e = np.sum(occ[cb:])
    h = avg_factor * cb - np.sum(occ[:cb])
    e /= v * 1e-8 ** 3
    h /= v * 1e-8 ** 3
    c = tp.settings.conversions()
    if 'doping' in c:
        e *= c['doping']
        h *= c['doping']
    vbm = np.amax(data['energy'][cb-1])
    cbm = np.amin(data['energy'][cb])
    eg = cbm - vbm

    print('The bandgap is {:.3f} {}, and at {:d} {} 10kbT = {:.3f} {}.'.format(
          eg, data['meta']['units']['energy'],
          int(np.ceil(data['meta']['temperature'])),
          data['meta']['units']['temperature'],
          10 * kb * int(np.ceil(data['meta']['temperature'])),
          data['meta']['units']['energy']))
    print('Your chosen carrier concentration is {} {}.'.format(
          data['meta']['doping'], data['meta']['units']['doping']))
    print('There are {:.3e} holes {} in the valence band and {:.3e} '
          'electrons {} in the conduction band.'.format(
          h, data['meta']['units']['doping'],
          e, data['meta']['units']['doping']))

    return


@get.command('boltztrap')
>>>>>>> 2611408e
@inputs_function('boltztrap_hdf5', nargs=1)
@click.option('-q', '--quantity',
              help='Quantity to read.',
              default='conductivity',
              show_default=True)
@doping_type_option
@doping_option
@direction_option
@temperature_option

def get_boltztrap(boltztrap_hdf5, quantity, dtype, doping, direction, temperature):
    """Prints BoltzTraP values at given conditions.

    Requires a tp boltztrap.hdf5 file.
    """
    # I'm making a few of these for different inputs so it doesn't get
    # too unwieldly checking which source they're from, but they could
    # also be combined.

    data = tp.data.load.boltztrap(boltztrap_hdf5, quantity, doping=dtype)

    dims = data['meta']['dimensions'][quantity]
    if 'temperature' not in dims:
        temperature = None
    if 'doping' not in dims:
        doping = None

    data = tp.data.utilities.resolve(data, quantity, direction=direction,
                                     temperature=temperature, dtype=dtype,
                                     doping=doping)
    printq = ''
    for l in quantity:
        if l == '_':
            printq += ' '
        else:
            printq += l
    if printq[-1] == 's':
        printq = printq[:-1]

    end = ' '
    print('The {}-type {}'.format(data['meta']['doping_type'], printq), end=' ')
    if 3 in dims:
        print('in the {} direction'.format(direction), end=end)
        dims.remove(3)
        if 3 in dims:
            dims.remove(3)
    if 'temperature' in dims:
        if len(dims) == 2:
            end = ' and '
        print('at {:d} K'.format(int(data['meta']['temperature'])), end=end)
        dims.remove('temperature')
    if 'doping' in dims:
        print('{:.3e} carriers cm^-3'.format(data['meta']['doping']), end=' ')
    print('is {:.3} {}.'.format(data[quantity], tp.settings.units()[quantity]))

    return


@get.command('phono3py', no_args_is_help=True)
@inputs_function('kappa_hdf5', nargs=1)
@click.option('-q', '--quantity',
              help='Quantity to read.',
              default='lattice_thermal_conductivity',
              show_default=True)
@direction_option
@temperature_option
@click.option('-b', '--band',
              help='Phonon band index (1-indexed).',
              type=int,
              default=1,
              show_default=True)
@click.option('--qpoint',
              help='q-point coordinates.',
              type=click.FloatRange(0, 1),
              nargs=3,
              default=[0., 0., 0.],
              show_default=True)
@click.option('-p', '--poscar',
              help='POSCAR path. Required for --qpoint.',
              type=click.Path(file_okay=True, dir_okay=False),
              default='POSCAR',
              show_default=True)

def get_phono3py(kappa_hdf5, quantity, direction, temperature, band, qpoint,
                 poscar):
    """Prints Phono3py values at given conditions.

    Requires a Phono3py kappa file.
    """
    # I'm making a few of these for different inputs so it doesn't get
    # too unwieldly checking which source they're from, but they could
    # also be combined.

    data = tp.data.load.phono3py(kappa_hdf5, quantity)

    dims = data['meta']['dimensions'][quantity]
    if 'qpoint' in dims:
        from pymatgen.analysis.structure_analyzer import SpacegroupAnalyzer
        from pymatgen.io.vasp.inputs import Poscar

        struct = Poscar.from_file(poscar).structure
        sg = SpacegroupAnalyzer(struct)
        symops = sg.get_point_group_operations(cartesian=False)
        qi = tp.plot.phonons.get_equivalent_qpoint(data['qpoint'], symops,
                                                   qpoint)
        qpt = data['qpoint'][qi]
    else:
        qpt = None
    if 'temperature' not in dims:
        temperature = None

    data = tp.data.utilities.resolve(data, quantity, direction=direction,
                                     temperature=temperature, qpoint=qpt)
    if 'band' in dims:
        data[quantity] = data[quantity][band-1]
        if len(str(band)) > 1 and str(band)[-2:] in ['11', '12', '13']:
            suffix = 'th'
        elif str(band)[-1] == '1':
            suffix = 'st'
        elif str(band)[-1] == '2':
            suffix = 'nd'
        elif str(band)[-1] == '3':
            suffix = 'rd'
        else:
            suffix = 'th'

    printq = ''
    for l in quantity:
        if l == '_':
            printq += ' '
        else:
            printq += l
    if printq[-1] == 's':
        printq = printq[:-1]

    end = ' '
    print('The {}'.format(printq), end=end)
    if 'band' in dims:
        print('of the {}{} band'.format(band, suffix), end=end)
    if 'qpoint' in dims:
        q = data['qpoint'][qi]
        print('at ({:.3f}, {:.3f}, {:.3f})'.format(q[0], q[1], q[2]), end=end)
    if 3 in dims:
        print('in the {} direction'.format(direction), end=end)
    if 'temperature' in dims:
        print('at {:d} K'.format(int(data['meta']['temperature'])), end=end)
    print('is {:.3} {}.'.format(data[quantity], tp.settings.units()[quantity]))

    return


@get.command('zt', no_args_is_help=True)
@inputs_function('transport_file', nargs=1)
@click.option('-k', '--kappa',
              help='Phono3py kappa-mxxx.hdf5.',
              type=click.Path(exists=True, file_okay=True, dir_okay=False))
@doping_type_option
@doping_option
@direction_option
@temperature_option
@click.option('--max',
              is_flag=True,
              help='Print max ZT. Overrides temperature and concentration.')
def get_zt(transport_file, kappa, dtype, doping, direction, temperature, max):
    """Calculates and prints the ZT at given conditions.

    Requires electronic input file, and preferably phononic input, else
    lattice thermal conductivity defaults to 1.
    """

    equants = ['conductivity', 'seebeck', 'electronic_thermal_conductivity']
    ltc = 'lattice_thermal_conductivity'

    try:
        edata = tp.data.load.amset(transport_file, equants)
    except UnicodeDecodeError:
        edata = tp.data.load.boltztrap(transport_file, equants, doping=dtype)

    if 'zt' in edata:
        pass
    elif kappa is not None:
        kdata = tp.data.load.phono3py(kappa, 'ltc')
        edata, kdata = tp.calculate.interpolate(edata, kdata, 'temperature',
                                                equants, ltc, kind='cubic')
        edata[ltc] = kdata[ltc]
        edata['meta']['dimensions'][ltc] = kdata['meta']['dimensions'][ltc]
        edata = tp.calculate.zt_fromdict(edata)
    else:
        warnings.warn('Lattice thermal conductivity set to 1. For a more '
                      'accurate calculation, pass a phono3py kappa file to -k.')
        edata[ltc] = np.ones((len(edata['temperature']), 3, 3))

        edata['meta']['dimensions'][ltc] = ['temperature']
        edata = tp.calculate.zt_fromdict(edata)
    
    if max:
        mlabel = 'max '
        edata = tp.data.utilities.resolve(edata, 'zt', direction=direction)
        maxindex = np.where(np.round(edata['zt'], 10) \
                         == np.round(np.amax(edata['zt']), 10))
        edata['zt'] = edata['zt'][maxindex[0][0]][maxindex[1][0]]
        edata['meta']['temperature'] = edata['temperature'][maxindex[0][0]]
        edata['meta']['doping'] = edata['doping'][maxindex[1][0]]
    else:
        mlabel = ''
        edata = tp.data.utilities.resolve(edata, 'zt', direction=direction,
                                          doping=doping, temperature=temperature)

    zt = edata['zt']
    n = edata['meta']['doping']
    t = int(edata['meta']['temperature'])

    print('The {}ZT in the {} direction at {:d} K and {:.3e} carriers cm^-3 '
            'is {:.3f}'.format(mlabel, direction, t, n, zt))

    return


@tp_cli.group()
def run():
    """Tools for transport properties postprocessing."""
    return


@run.command(no_args_is_help=True)

@click.option('--tmin',
              help='Set minimum temperature in K. Does not speed up '
                   'calculation, just discards data.',
              type=float)
@click.option('--tmax',
              help='Maximum temperature in K.',
              default=1000.,
              show_default=True)
@click.option('--tstep',
              help='Temperature step size in K.',
              default=50.,
              show_default=True)

@click.option('--dmin',
              help='Minimum doping in cm^-3.',
              default=1e18,
              show_default=True)
@click.option('--dmax',
              help='Maximum doping in cm^-3.',
              default=1e21,
              show_default=True)
@click.option('--ndope',
              help='number of doping concetrations to calculate.',
              default=16,
              show_default=True)

@click.option('-r', '--relaxation_time',
              help='Charge carrier relaxation time in s.',
              default=1e-14,
              show_default=True)
@click.option('-l', '--lpfac',
              help='Factor to interpolate the DoS density by.',
              default=10,
              show_default=True)

@click.option('-k', '--kmode',
              help='Kappa calculation method. Options:'
                   'boltzmann: boltztrap method (default); '
                   'wiedemann: Wiedemann-Franz law with constant L; '
                   'snyder:    Wiedemann-Franz law with L dependent on '
                              'Seebeck coefficient.',
              default='boltzmann',
              type=click.Choice(['boltzmann', 'wiedemann', 'snyder'],
                                case_sensitive=False),
              show_default=False)
@click.option('--run/--norun',
              help='Run BoltzTraP.  [default: run]',
              default=True,
              show_default=False)
@click.option('--analyse/--noanalyse',
              help='Analyse BoltzTraP.  [default: analyse]',
              default=True,
              show_default=False)

@click.option('--kpoints',
              help='Path to KPOINTS if there are zero-weighted kpoints.',
              default='KPOINTS',
              type=click.Path(exists=True, file_okay=True, dir_okay=False),
              show_default=True)
@click.option('-v', '--vasprun',
              help='Path to vasprun.xml.',
              default='vasprun.xml',
              type=click.Path(exists=True, file_okay=True, dir_okay=False),
              show_default=True)
@click.option('-o', '--output',
              help='Output filename.',
              default='boltztrap.hdf5',
              show_default=True)

def boltztrap(tmin, tmax, tstep, dmin, dmax, ndope, relaxation_time, lpfac,
              kmode, run, analyse, kpoints, vasprun, output):
    """Runs BoltzTraP and sends data to hdf5."""

    doping = np.geomspace(dmin, dmax, ndope)

    tp.data.run.boltztrap(tmax=tmax, tstep=tstep, tmin=tmin, doping=doping,
                          ke_mode=kmode, vasprun=vasprun, kpoints=kpoints,
                          relaxation_time=relaxation_time, lpfac=lpfac,
                          run=run, analyse=analyse, output=output)

    return



@tp_cli.group()
def save():
    """Tools for saving data."""
    return


@save.command('cumkappa', no_args_is_help=True)
@inputs_function('kappa_hdf5', nargs=1)
@click.option('--mfp/--frequency',
              help='x-axis quantity.  [default: frequency]',
              default=False,
              show_default=False)
@direction_option
@temperature_option
@click.option('-o', '--output',
              help='Output filename, sans extension.',
              default='tp-cumkappa',
              show_default=True)
@click.option('-e', '--extension',
              help='File type.',
              type=click.Choice(['dat', 'csv'], case_sensitive=False),
              multiple=True,
              default=['dat'],
              show_default=True)
def save_cumkappa(kappa_hdf5, mfp, direction, temperature, output, extension):
    """Extracts cumulative kappa from Phono3py hdf5.

    Saves to dat and/ or csv.
    """

    tp.data.save.cumkappa(kappa_hdf5, mfp=mfp, direction=direction,
                          temperature=temperature, output=output,
                          extension=extension)
    for e in extension:
        click.echo('{}.{} written'.format(output, e))

    return


@save.command('kappa', no_args_is_help=True)
@inputs_function('kappa_hdf5', nargs=1)
@directions_option
@click.option('-o', '--output',
              help='Output filenames, sans extension.',
              default='tp-kappa',
              show_default=True)
def save_kappa(kappa_hdf5, direction, output):
    """Extracts kappa from Phono3py hdf5.

    Saves to text file.
    """

    f = tp.data.load.phono3py(kappa_hdf5, 'ltc')

    units = tp.settings.units()
    header = 'T({})'.format(units['temperature'])
    data = [f['temperature']]
    for d in direction:
        aniso = tp.data.utilities.resolve(f, 'lattice_thermal_conductivity',
                                          direction=d)
        header += ' kappa_{}({})'.format(d, units['lattice_thermal_conductivity'])
        data.append(aniso['lattice_thermal_conductivity'])

    np.savetxt('{}.dat'.format(output), np.transpose(data), header=header)
    click.echo('{}.dat written'.format(output))

    return


@save.command('zt', no_args_is_help=True)
@inputs_function('transport_file', nargs=1)
@click.option('-k', '--kappa',
              help='Phono3py kappa-mxxx.hdf5.',
              type=click.Path(exists=True, file_okay=True, dir_okay=False))
@doping_type_option
@direction_option
@interpolate_options
@click.option('-o', '--output',
              help='Output filename, sans extension.',
              default='tp-zt',
              show_default=True)
def save_zt(transport_file, kappa, dtype, direction, interpolate, kind, output):
    """Extracts ZT from electronic transport data file.

    Saves ZT to hdf5 and highlights to yaml, and prints max to stdout.
    Currently accepts AMSET transport json or BoltzTraP hdf5, along with
    Phono3py hdf5 for lattice thermal conductivity.
    """

    tp.data.save.zt(transport_file, kappa, direction=direction, doping=dtype,
                    tinterp=interpolate, dinterp=interpolate, kind=kind,
                    output=output)
    click.echo('{0}.yaml and {0}.hdf5 written'.format(output))

    return



@tp_cli.group()
def plot():
    """Tools for plotting."""
    return


@plot.command(no_args_is_help=True)
@inputs_function('mesh_h5')
@click.option('--mfp/--rate',
              help='Plot mfp instead of rate.  [default: rate]',
              default=False,
              show_default=False)
@click.option('--total/--nototal',
              help='Plot total  [default: total]',
              default=True,
              show_default=False)
@click.option('-x', '--x',
              help='x-axis variable.',
              type=click.Choice(['temperature', 'doping', 'both'],
                   case_sensitive=False),
              default='both',
              show_default=True)
@click.option('--crt',
              help='Constant relaxation time rate.  [default: off]',
              type=float)
@click.option('--exclude',
              help='Rates to exclude. Excludes from the graph, *not* '
                   'from the total calculation.',
              multiple=True)
@doping_option
@direction_option
@temperature_option

@click.option('-c', '--colour',
              help='Colourmap name or list of colours in the order '
                   'plotted. Total and CRT are plotted last.',
              multiple=True,
              default=['tab10'],
              show_default=True)
@line_options

@xy_limit_options
@legend_function(label=False)
@click.option('--long/--short',
              help='Legend label length.  [default: short]',
              default=False,
              show_default=False)
@plot_io_function('tp-avg-rates')
@verbose_option

def avg_rates(mesh_h5, mfp, total, x, crt, exclude, doping, direction,
              temperature, colour, linestyle, marker, xmin, xmax, ymin, ymax,
              legend_title, legend, location, long, style, large, save, show,
              extension, output, verbose):
    """Plots averaged scattering rates or mfp.

    Requires AMSET mesh files. Plots scattering rates averaged over
    kpoints and weighted by the derivative of the Fermi-Dirac
<<<<<<< HEAD
    distribution against tempearture or carrier concentration or both.
    If one file is given, it will be used for both plots, or if more are
=======
    distribution against temperature or carrier concentration or both.
    If one file is given, it will be used for both plots, or if two are
>>>>>>> 2611408e
    specified the one with the most temperatures will be used for the
    temperature plot and the one with the most carrier concentrations
    will be used for the doping plot. x-limits only work for individual
    plots.
    """

    q = 'weighted_mfp' if mfp else 'weighted_rates'
    if x == 'both':
        axes = tp.axes.large if large else tp.axes.small
        fig, ax, add_legend = axes.two_h(style)
    else:
        axes = tp.axes.large if large else tp.axes.small
        fig, ax, add_legend = axes.one(style)
    tax = ax[0] if x == 'both' else ax
    dax = ax[1] if x == 'both' else ax

    if len(mesh_h5) == 1:
        data = [tp.data.load.amset_mesh(mesh_h5[0], q)]
        tindex = 0
        dindex = 0
    elif len(mesh_h5) > 1:
        data = [tp.data.load.amset_mesh(f, q) for f in mesh_h5]
        tlen = [len(d['temperature']) for d in data]
        dlen = [len(d['doping']) for d in data]
        tindex = np.where(tlen = np.amax(tlen))[0][0]
        dindex = np.where(dlen = np.amax(dlen))[0][0]
        if verbose:
            print('Using {} for the temperature data.'.format(mesh_h5[tindex]))
            print('Using {} for the doping data.'.format(mesh_h5[dindex]))
    
    if exclude != ():
        for i, d in enumerate(data):
            delarray = []
            for j, r in enumerate(d['stype']):
                if r in exclude:
                    delarray.append(j)
            delarray.sort()
            delarray.reverse()
            for k in delarray:
                del d['stype'][k]
                data[i]['stype'] = d['stype']
                data[i][q] = np.delete(d[q], k, 0)

    nlines = np.amax([len(d['stype']) for d in data])

    linestyle = list(linestyle)
    colour = list(colour)
    marker = list(marker)
    if len(colour) == 1:
        colour = colour[0]

    try:
        colours = mpl.cm.get_cmap(colour)(np.linspace(0, 1, nlines))
        colours = [c for c in colours]
    except ValueError:
        if isinstance(colour, str) and colour == 'skelton':
            colour = tp.plot.colour.skelton()
            colours = [colour(i) for i in np.linspace(0, 1, nlines)]
        else:
            colours = colour

    while len(colours) < nlines:
        colours.append(colours[-1])
    while len(linestyle) < nlines:
        linestyle.append('solid')
    while len(marker) < nlines:
        marker.append(None)

    if long:
        expanded = {'ADP':   'Acoustic Deformation Potential',
                    'CRT':   'Constant Relaxation Time',
                    'IMP':   'Ionised Impurity',
                    'MFP':   'Mean Free Path',
                    'PIE':   'Piezoelectric',
                    'POP':   'Polar Optical Phonon',
                    'Total': 'Total'}
        for i in range(len(data)):
            for r in range(len(data[i]['stype'])):
                data[i]['stype'][r] = expanded[data[i]['stype'][r]]
                crtname = expanded['CRT']
    else:
        crtname = 'CRT'

    labels = tp.settings.large_labels() if large else tp.settings.labels()
    if x == 'temperature' or x == 'both':
        tdata = tp.data.utilities.resolve(data[tindex], q, doping=doping, direction=direction)
        if verbose:
            print('Using {} {}.'.format(tdata['meta']['doping'],
                                        tdata['meta']['units']['doping']))
        for i, rate in enumerate(data[tindex]['stype']):
            if total or rate != 'Total':
                tax.plot(tdata['temperature'], tdata[q][i], color=colours[i],
                         linestyle=linestyle[i], marker=marker[i], label=rate)
        if crt is not None:
            i += 1
            crtrate = np.full(len(tdata['temperature']), crt)
            tax.plot(tdata['temperature'], crtrate, color=colours[i],
                     linestyle=linestyle[i], marker=marker[i], label=crtname)
        tax.set_xlabel(labels['temperature'])
        tax.set_ylabel(labels[q])
        tp.plot.utilities.set_locators(tax, x='linear', y='log')

    if x == 'doping' or x == 'both':
        ddata = tp.data.utilities.resolve(data[dindex], q, direction=direction,
                                          temperature=temperature)
        if verbose:
            print('Using {} {}.'.format(ddata['meta']['temperature'],
                                        ddata['meta']['units']['temperature']))
        for i, rate in enumerate(data[dindex]['stype']):
            if total or rate != 'Total':
                dax.plot(np.abs(ddata['doping']), ddata[q][i], color=colours[i],
                                linestyle=linestyle[i], marker=marker[i],
                                label=rate)
        if crt is not None:
            i += 1
            crtrate = np.full(len(ddata['doping']), crt)
            dax.plot(np.abs(ddata['doping']), crtrate, color=colours[i],
                     linestyle=linestyle[i], marker=marker[i], label=crtname)
        dax.set_xlabel(labels['doping'])
        dax.set_ylabel(labels[q])
        tp.plot.utilities.set_locators(dax, x='log', y='log')

    if legend:
        if legend_title is None:
            legend_title = 'Mean Free Path' if mfp else 'Rate'
        if location is None:
            add_legend(title=legend_title)
        else:
            add_legend(title=legend_title, location=location)

    if x != 'both':
        if xmin is not None:
            if xmax is not None:
                ax.set_xlim(xmin, xmax)
            else:
                ax.set_xlim(left=xmin)
        elif xmax is not None:
            ax.set_xlim(right=xmax)

        if ymin is not None:
            if ymax is not None:
                ax.set_ylim(ymin, ymax)
            else:
                ax.set_ylim(bottom=ymin)
        elif ymax is not None:
            ax.set_ylim(top=ymax)

    if ymin is not None:
        if ymax is not None:
            for a in ax:
                a.set_ylim(ymin, ymax)
        else:
            for a in ax:
                a.set_ylim(bottom=ymin)
    elif ymax is not None:
        for a in ax:
            a.set_ylim(top=ymax)

    if save:
        for ext in extension:
            fig.savefig('{}.{}'.format(output, ext))
    if show:
        fig.show()

    return


@plot.command(no_args_is_help=True)
@inputs_function('kappa_hdf5')
@click.option('--mfp/--frequency',
              help='x-axis quantity.  [default: frequency]',
              default=False,
              show_default=False)
@click.option('-p', '--percent/--raw',
              help='Plot kappa in percent of total.  [default: raw]',
              default=False,
              show_default=False)
@click.option('--xmarkers',
              help='Markers on the mean-free-path-axis.',
              multiple=True,
              type=float)
@click.option('--ymarkers',
              help='Markers on the kappa-axis. --mfp only.',
              multiple=True,
              type=float)

@directions_option
@temperature_option
@click.option('--xmin',
              help='Override minimum x.',
              type=float)
@click.option('--minkappa',
              help='Minimum kappa to plot for --mfp in percent.',
              type=click.FloatRange(0, 100),
              default=1.,
              show_default=True)

@click.option('-c', '--colour',
              help='Colour(s).',
              multiple=True,
              default=None)
@fill_options
@line_options

@xy_limit_options
@legend_function(toggle=False)
@plot_io_function('tp-cumkappa')
@verbose_option

def cumkappa(kappa_hdf5, mfp, percent, xmarkers, ymarkers, direction,
             temperature, minkappa, colour, fill, fillalpha, line, linestyle,
             marker, xmin, xmax, ymin, ymax, label, legend_title, location,
             style, large, save, show, extension, output, verbose):
    """Plots cumulative kappa against frequency or mean free path.

    Reads Phono3py hdf5. Properties such as colour and linestyle loop,
    so if you have two data files and two directions, only two colours
    need to be specified, one for each direction; however if you want
    one for each datafile, each will need to be repeated twice
    consecutively.
    """

    linestyle = list(linestyle)
    colour = list(colour) if len(colour) > 0 else None
    label = list(label) if len(label) > 0 else None
    marker = list(marker) if len(marker) > 0 else None

    axes = tp.axes.large if large else tp.axes.small
    fig, ax, add_legend = axes.one(style)

    if mfp:
        data = [tp.data.load.phono3py(f, ['mode_kappa', 'mean_free_path']) for f in kappa_hdf5]
        tp.plot.mfp.add_cum_kappa(ax, data, temperature=temperature,
                                  direction=direction, colour=colour,
                                  fill=fill, fillcolour=fillalpha, line=line,
                                  kmin=minkappa, scale=percent, label=label,
                                  linestyle=linestyle, marker=marker,
                                  verbose=verbose, xmarkers=xmarkers,
                                  ymarkers=ymarkers)
    else:
        data = [tp.data.load.phono3py(f, ['mode_kappa', 'frequency']) for f in kappa_hdf5]
        tp.plot.frequency.add_cum_kappa(ax, data, temperature=temperature,
                                        direction=direction, colour=colour,
                                        fill=fill, fillcolour=fillalpha,
                                        line=line, scale=percent, label=label,
                                        marker=marker, linestyle=linestyle,
                                        verbose=verbose)

    if large:
        if mfp:
            ax.set_xlabel(tp.settings.large_labels()['mean_free_path'])
        if percent:
            ax.set_ylabel(tp.settings.large_labels()['cumulative_percent'])
        else:
            ax.set_ylabel(tp.settings.large_labels()['cumulative_kappa'])

    if label is not None:
        if location is None:
            add_legend(title=legend_title)
        else:
            add_legend(title=legend_title, location=location)

    if xmin is not None:
        if xmax is not None:
            ax.set_xlim(xmin, xmax)
        else:
            ax.set_xlim(left=xmin)
    elif xmax is not None:
        ax.set_xlim(right=xmax)

    if ymin is not None:
        if ymax is not None:
            ax.set_ylim(ymin, ymax)
        else:
            ax.set_ylim(bottom=ymin)
    elif ymax is not None:
        ax.set_ylim(top=ymax)

    if save:
        for ext in extension:
            fig.savefig('{}.{}'.format(output, ext))
    if show:
        fig.show()

    return


@plot.command(no_args_is_help=True)
@inputs_function('dos_dat', nargs=1)
@dos_function()
@fill_options
@line_options

@xy_limit_options
@legend_function(label=False)
@plot_io_function('tp-dos')

def dos(dos_dat, poscar, atoms, sigma, projected, total, total_label,
        total_colour, colour, fill, fillalpha, line, linestyle, marker,
        xmin, xmax, ymin, ymax, legend, legend_title, location, style,
        large, save, show, extension, output):
    """Plots a phonon density of states."""

    axes = tp.axes.large if large else tp.axes.small
    fig, ax, add_legend = axes.one(style)

    linestyle = list(linestyle)
    colour = list(colour)
    marker = list(marker)
    if len(colour) == 1:
        colour = colour[0]

    data = tp.data.load.phonopy_dos(dos_dat, poscar, atoms)
    tp.plot.frequency.add_dos(ax, data, projected=projected, sigma=sigma,
                              total=total, totallabel=total_label,
                              colour=colour, totalcolour=total_colour,
                              fill=fill, fillalpha=fillalpha, line=line,
                              linestyle=linestyle, marker=marker)
    if legend:
        if location is None:
            add_legend(title=legend_title)
        else:
            add_legend(title=legend_title, location=location)

    if xmin is not None:
        if xmax is not None:
            ax.set_xlim(xmin, xmax)
        else:
            ax.set_xlim(left=xmin)
    elif xmax is not None:
        ax.set_xlim(right=xmax)

    if ymin is not None:
        if ymax is not None:
            ax.set_ylim(ymin, ymax)
        else:
            ax.set_ylim(bottom=ymin)
    elif ymax is not None:
        ax.set_ylim(top=ymax)

    if save:
        for ext in extension:
            fig.savefig('{}.{}'.format(output, ext))
    if show:
        fig.show()

    return


@plot.command(no_args_is_help=True)
@click.option('-k', '--kfile',
              help='Thermal data filename(s). Required for a '
                   '--component of lattice or total.',
              multiple=True)
@click.option('-e', '--efile',
              help='Electronic data filename(s). Required for a '
                   '--component of electronic or total.',
              multiple=True)
@click.option('--component',
              help='Thermal conductivity component.',
              default='lattice',
              type=click.Choice(['lattice', 'electronic', 'total'],
                                case_sensitive=False),
              show_default=True)
@directions_option
@click.option('--tmin',
              help='Minimum temperature to plot, by default in K.',
              default=300.,
              show_default=True)
@click.option('--tmax',
              help='Maximum temperature to plot, by default in K.',
              default=np.inf,
              show_default=False)
@doping_type_option
@doping_option

@click.option('-c', '--colour',
              help='Colourmap name or min and max colours or list of '
                   'colours.',
              multiple=True,
              default=['tab10'],
              show_default=True)
@line_options

@xy_limit_options
@legend_function()
@plot_io_function('tp-kappa')

def kappa(kfile, efile, component, direction, tmin, tmax, dtype, doping,
          colour, linestyle, marker, xmin, xmax, ymin, ymax, label,
          legend_title, legend, location, style, large, save, show, extension,
          output):
    """Plots line graphs of thermal conductivity against temperature.

    Currently not all combinations of inputs work. If multiple --direction
    are specified, only the first file will be read. If --component is
    total and one --direction but multiple sets of files are specified,
    either there must be the same number of each, or only one file of
    one type (electronic or phononic), in which case it is used for all
    instances of the other.
    """
    # Future: If multiple components are specified, only one set of
    # input files are accepted.?

    linestyle = list(linestyle)
    marker = list(marker)
    label = list(label)
    colour = list(colour)

    tc = 'thermal_conductivity'
    etc = 'electronic_thermal_conductivity'
    ltc = 'lattice_thermal_conductivity'

    axes = tp.axes.large if large else tp.axes.small
    fig, ax, add_legend = axes.one(style)

    if component in ['electronic', 'total']:
        if len(efile) != 0:
            edata = []
            for f in efile:
                try:
                    edata.append(tp.data.load.amset(f, 'etc'))
                except UnicodeDecodeError:
                    edata.append(tp.data.load.boltztrap(f, 'etc', doping=dtype))
        else:
            raise Exception('--efile must be specified for a '
                            '--component of electronic or total.')
    if component in ['lattice', 'total']:
        if len(kfile) != 0:
            kdata = []
            for f in kfile:
                kdata.append(tp.data.load.phono3py(f, 'ltc'))
        else:
            raise Exception('--kfile must be specified for a '
                            '--component of lattice or total.')

    data = []
    defleg = {'labels': [], 'title': None} # default legend 
    if component == 'total':
        q = tc
        if len(direction) > 1:
            defleg['title'] = 'Direction'
            defleg['labels'] = direction
            for d in direction:
                kdata2 = tp.data.utilities.resolve(kdata[0], ltc, direction=d)
                edata2 = tp.data.utilities.resolve(edata[0], etc, doping=doping,
                                                   direction=d)
                kdata2, edata2 = tp.calculate.interpolate(kdata2, edata2,
                                                          'temperature', ltc,
                                                          etc, kind='cubic')
                data.append({'temperature': kdata2['temperature'],
                             tc:            kdata2[ltc] + edata2[etc]})
        elif len(kdata) == len(edata):
            defleg['title'] = 'Phononic Data'
            defleg['labels'] = kfile
            for i in range(len(kdata)):
                kdata[i] = tp.data.utilities.resolve(kdata[i], ltc,
                                                     direction=direction[0])
                edata[i] = tp.data.utilities.resolve(edata[i], etc, doping=doping,
                                                     direction=direction[0])
                kdata[i], edata[i] = tp.calculate.interpolate(kdata[i],
                                                              edata[i],
                                                              'temperature',
                                                              ltc, etc,
                                                              kind='cubic')
                data.append({'temperature': kdata[i]['temperature'],
                             tc:            kdata[i][ltc] + edata[i][etc]})
        elif len(kdata) == 1:
            defleg['title'] = 'Electronic Data'
            defleg['labels'] = efile
            kdata[0] = tp.data.utilities.resolve(kdata[0], ltc,
                                                 direction=direction[0])
            for i in range(len(edata)):
                edata[i] = tp.data.utilities.resolve(edata[i], etc, doping=doping,
                                                     direction=direction[0])
                kdata2 = kdata[0] # in case of different-sized arrays
                kdata2, edata[i] = tp.calculate.interpolate(kdata2, edata[i],
                                                            'temperature',
                                                            ltc, etc,
                                                            kind='cubic')
                data.append({'temperature': kdata[i]['temperature'],
                             tc:            kdata2[ltc] + edata[i][etc]})
        elif len(edata) == 1:
            defleg['title'] = 'Phononic Data'
            defleg['labels'] = kfile
            edata[0] = tp.data.utilities.resolve(edata[0], etc, doping=doping,
                                                 direction=direction[0])
            for i in range(len(kdata)):
                kdata[i] = tp.data.utilities.resolve(kdata[i], ltc,
                                                     direction=direction[0])
                edata2 = edata[0]
                kdata[i], edata2 = tp.calculate.interpolate(kdata[i], edata2,
                                                            'temperature',
                                                            ltc, etc,
                                                            kind='cubic')
                data.append({'temperature': kdata[i]['temperature'],
                             tc:            kdata[i][ltc] + edata2[etc]})
    elif component == 'lattice':
        q = ltc
        if len(direction) > 1:
            defleg['title'] = 'Direction'
            defleg['labels'] = direction
            for d in direction:
                kdata2 = tp.data.utilities.resolve(kdata[0], ltc, direction=d)
                data.append({'temperature': kdata2['temperature'],
                             tc:            kdata2[ltc]})
        else:
            defleg['title'] = 'Phononic Data'
            defleg['labels'] = kfile
            for i in range(len(kdata)):
                kdata[i] = tp.data.utilities.resolve(kdata[i], ltc,
                                                     direction=direction[0])
                data.append({'temperature': kdata[i]['temperature'],
                             tc:            kdata[i][ltc]})
    elif component == 'electronic':
        q = etc
        if len(direction) > 1:
            defleg['title'] = 'Direction'
            defleg['labels'] = direction
            for d in direction:
                edata2 = tp.data.utilities.resolve(edata[0], etc, direction=d)
                data.append({'temperature': edata2['temperature'],
                             tc:            edata2[etc]})
        else:
            defleg['title'] = 'Electronic Data'
            defleg['labels'] = efile
            for i in range(len(edata)):
                edata[i] = tp.data.utilities.resolve(edata[i], etc, doping=doping,
                                                     direction=direction[0])
                data.append({'temperature': edata[i]['temperature'],
                             tc:            edata[i][etc]})

    if label == []:
        label = defleg['labels']
        if legend_title is None:
            legend_title = defleg['title']

    try:
        colours = mpl.cm.get_cmap(colour[0])(np.linspace(0, 1, len(data)))
        colours = [c for c in colours]
    except ValueError:
        if isinstance(colour[0], str) and colour[0] == 'skelton':
            colour = tp.plot.colour.skelton()
            colours = [colour(i) for i in np.linspace(0, 1, len(data))]
        elif len(colour) == 2 and len(data) != 2:
            colour = tp.plot.colour.linear(*colour)
            colours = [colour(i) for i in np.linspace(0, 1, len(data))]
        else:
            colours = colour

    while len(colours) < len(data):
        colours.append(colours[-1])
    while len(linestyle) < len(data):
        linestyle.append('solid')
    while len(marker) < len(data):
        marker.append(None)
    while len(label) < len(data):
        label.append(None)

    for i in range(len(data)):
        j = np.where((np.array(data[i]['temperature']) <= tmax)
                   & (np.array(data[i]['temperature']) >= tmin))[0]

        ax.plot(np.array(data[i]['temperature'])[j], data[i][tc][j],
                label=label[i], linestyle=linestyle[i], marker=marker[i],
                c=colours[i])

    if xmin is not None:
        if xmax is not None:
            ax.set_xlim(xmin, xmax)
        else:
            ax.set_xlim(left=xmin)
    elif xmax is not None:
        ax.set_xlim(right=xmax)

    if ymin is not None:
        if ymax is not None:
            ax.set_ylim(ymin, ymax)
        else:
            ax.set_ylim(bottom=ymin)
    elif ymax is not None:
        ax.set_ylim(top=ymax)

    axlabels = tp.settings.large_labels() if large else tp.settings.labels()
    ax.set_xlabel(axlabels['temperature'])
    ax.set_ylabel(axlabels[q])
    tp.plot.utilities.set_locators(ax, 'linear', 'linear')
    if legend:
        if location is None:
            add_legend(title=legend_title)
        else:
            add_legend(title=legend_title, location=location)

    if save:
        for ext in extension:
            fig.savefig('{}.{}'.format(output, ext))
    if show:
        fig.show()

    return


@plot.command(no_args_is_help=True)
@inputs_function('transport_file', nargs=1)
@click.option('-z', '--zt',
              help='Target ZT.',
              type=click.FloatRange(0),
              default=2.,
              show_default=True)

@direction_option
@interpolate_options

@click.option('-c', '--colour',
              help='Colourmap name or highlight colour or min and max '
                   'and highlight colours to generate a colourmap '
                   'from. Colour may be #rrggbb or a named colour in '
                   'matplotlib.',
              multiple=True,
              default=['viridis'],
              show_default=True)
@click.option('-n', '--negativecolour',
              help='Colour for values below --cmin.',
              default='grey',
              show_default=True)

@xy_limit_options
@c_limit_options
@plot_io_function('tp-kappa-target')

def kappa_target(transport_file, zt, direction, interpolate, kind, colour,
                 negativecolour, xmin, xmax, ymin, ymax, cmin, cmax, style,
                 large, save, show, extension, output):
    """Plots lattice thermal conductivity to reach a target ZT.

    Currently accepts AMSET transport json or BoltzTraP hdf5.
    """

    equants = ['conductivity', 'seebeck', 'etc']
    cmin = 0 if cmin is None else cmin
    if len(colour) == 1:
        colour = colour[0]
    else:
        colour = list(colour)

    axes = tp.axes.large if large else tp.axes.small
    try:
        edata = tp.data.load.amset(transport_file, equants)
    except UnicodeDecodeError:
        edata = tp.data.load.boltztrap(transport_file, equants)

    fig, ax, _ = axes.one_colourbar(style)

    cbar = tp.plot.heatmap.add_kappa_target(ax, edata, zt=zt,
                                            direction=direction,
                                            xinterp=interpolate,
                                            yinterp=interpolate,
                                            kind=kind, colour=colour,
                                            negativecolour=negativecolour,
                                            xmin=xmin, xmax=xmax, ymin=ymin,
                                            ymax=ymax, cmin=cmin, cmax=cmax)

    if large:
        cbar.set_label(tp.settings.large_labels()['lattice_thermal_conductivity'])

    if save:
        for ext in extension:
            fig.savefig('{}.{}'.format(output, ext))
    if show:
        fig.show()

    return


@plot.command('phonons', no_args_is_help=True)
@inputs_function('band_yaml')
@click.option('--bandmin',
              help='Minimum band index.',
              type=click.IntRange(0))
@click.option('--bandmax',
              help='Maximum band index.',
              type=click.IntRange(0))

@click.option('-c', '--colour',
              help='Colourmap name or min and max colours or list of '
                   'colours.',
              multiple=True,
              default=['winter_r'],
              show_default=True)
@click.option('-a', '--alpha',
              help='Line transparency (0 (transparent) - 1 (opaque)). Useful'
                   'for dense plots.',
              type=click.FloatRange(0, 1),
              default=1.,
              show_default=True)
@line_options
@click.option('--xmarkcolour',
              help='High-symmetry point line colour.',
              default='black',
              show_default=True)
@click.option('--xmarklinestyle',
              help='High-symmetry point linestyle.',
              default='solid',
              show_default=True)

@click.option('-d', '--dos',
              help='projected_dos.dat or equivalent for optional DoS plot.',
              type=click.Path(exists=True, file_okay=True, dir_okay=False))
@dos_function(['--doscolour'])
@fill_options

@legend_function(toggle=False)
@plot_io_function('tp-phonons')

def converge_phonons(band_yaml, bandmin, bandmax, colour, alpha, linestyle,
                     marker, xmarkcolour, xmarklinestyle, dos, poscar, atoms,
                     projected, sigma, total, total_label, total_colour,
                     doscolour, fill, fillalpha, line, label, legend_title,
                     location, style, large, save, show, extension, output):
    """Plots and overlays phonon dispersions.

    Can have optional DoS on the side.
    """

    # Really the DoS bit should be in a chained command, but I'm having
    # trouble getting that working atm.

    linestyle = list(linestyle)
    if len(colour) == 1:
        colour = colour[0]
    else:
        colour = list(colour)
    if len(marker) == 0:
        marker = [None]
    else:
        marker = list(marker)
    if len(label) == 0:
        label = [None]
    else:
        label = list(label)
    if len(doscolour) == 1:
        doscolour = doscolour[0]
    else:
        doscolour = list(doscolour)

    data = [tp.data.load.phonopy_dispersion(f) for f in band_yaml]

    axes = tp.axes.large if large else tp.axes.small
    if dos is None:
        fig, ax, add_legend = axes.one(style)
    else:
        fig, ax, add_legend = axes.one_dos(style)
        dosax = ax[1]
        ax = ax[0]

    tp.plot.phonons.add_multi(ax, data, colour=colour, linestyle=linestyle,
                              marker=marker, label=label, bandmin=bandmin,
                              bandmax=bandmax, alpha=alpha,
                              xmarkkwargs={'color':     xmarkcolour,
                                           'linestyle': xmarklinestyle})
    if dos is not None:
        dosdata = tp.data.load.phonopy_dos(dos, poscar, atoms)
        tp.plot.frequency.add_dos(dosax, dosdata, projected=projected,
                                  sigma=sigma, total=total,
                                  totallabel=total_label, colour=doscolour,
                                  totalcolour=total_colour, fill=fill,
                                  fillalpha=fillalpha, line=line, invert=True)
        ax.set_ylim(dosax.get_ylim())
        tp.plot.utilities.set_locators(dosax, dos=True)

    if label != [None] or dos is not None:
        if location is None:
            add_legend(title=legend_title)
        else:
            add_legend(title=legend_title, location=location)

    if save:
        for ext in extension:
            fig.savefig('{}.{}'.format(output, ext))
    if show:
        fig.show()

    return


@plot.command(no_args_is_help=True)
@inputs_function('transport_file')
@click.option('-k', '--kfile',
              help='Thermal data filename(s). Required for a --quantity '
                   'of lattice_ or total_thermal_conductivity.',
              multiple=True)
@click.option('-q', '--quantity',
              help='Quantity(/ies) to plot. Max: 4.',
              multiple=True,
              default=['conductivity', 'seebeck',
                       'electronic_thermal_conductivity'],
              show_default=True)
@directions_option
@click.option('--tmin',
              help='Minimum temperature to plot, by default in K.',
              default=300.,
              show_default=True)
@click.option('--tmax',
              help='Maximum temperature to plot, by default in K.',
              default=np.inf,
              show_default=False)
@doping_type_option
@dopings_option

@click.option('-c', '--colour',
              help='Colourmap name or min and max colours or list of '
                   'colours.',
              multiple=True,
              default=['tab10'],
              show_default=True)
@line_options

@xy_limit_options
@legend_function()
@plot_io_function('tp-transport')

def transport(transport_file, kfile, quantity, direction, tmin, tmax, dtype,
              doping, colour, linestyle, marker, xmin, xmax, ymin, ymax,
              label, legend_title, legend, location, style, large, save, show,
              extension, output):
    """Plots line graphs of transport properties against temperature.

    Currently not all combinations of inputs work. The order of
    precedence is lines represent doping > direction > files.
    If using multiple sets of files (so only one doping and direction),
    either there must be the same number of each, or only one file of
    one type, in which case it is used for all instances of the other.

    Changing the y-axis limits is also not currently supported (we
    recommend changing the temperatures plotted instead).
    """

    if len(quantity) < 1 or len(quantity) > 4:
        raise Exception('--quantity must be between 1 and 4 items long.')
    tnames = tp.settings.to_tp()
    quantity = [tnames[q] if q in tnames else q for q in quantity]

    linestyle = list(linestyle)
    marker = list(marker)
    label = list(label)
    colour = list(colour)

    tc = 'thermal_conductivity'
    etc = 'electronic_thermal_conductivity'
    ltc = 'lattice_thermal_conductivity'

    axes = tp.axes.large if large else tp.axes.small
    axf = [axes.one, axes.two_h, axes.three_h, axes.four_square]
    axlabels = tp.settings.large_labels() if large else tp.settings.labels()
    fig, ax, add_legend =  axf[len(quantity) - 1](style)
    if len(quantity) == 4:
        ax = [ax[0][0], ax[0][1], ax[1][0], ax[1][1]]
    elif len(quantity) == 1:
        ax = [ax]

    edata = []
    for f in transport_file:
        try:
            edata.append(tp.data.load.amset(f, quantity))
        except UnicodeDecodeError:
            edata.append(tp.data.load.boltztrap(f, quantity, doping=dtype))
    if ltc in quantity or tc in quantity:
        if len(kfile) != 0:
            kdata = []
            if len(transport_file) != len(kfile) and len(transport_file) != 1 and \
               len(kfile) != 1:
                raise Exception('Could not match electronic and phononic data. '
                                'either only one file should be specified for '
                                'one, or both should be the same length.')
            for f in kfile:
                kdata.append(tp.data.load.phono3py(f))
        else:
            raise Exception('--kfile must be specified for a '
                            '--quantity of {} or {}.'.format(ltc, tc))
    else:
        kdata = None

    for e in edata:
        e['doping'] = np.abs(e['doping'])

    data = [[], [], [], []]
    defleg = {'labels': [], 'title': None} # default legend 
    # The data array could get quite large and memory inefficient, but
    # looping through the plot function at the end is more maintainable
    # compared to putting one in every if statement :shrug:
    lendata = 1
    for i, q in enumerate(quantity):
        if len(doping) > 1: # one line per doping
            lendata = len(doping)
            defleg['title'] = axlabels['doping']
            if q == tc:
                kdata2 = deepcopy(kdata[0])
                kdata2 = tp.data.utilities.resolve(kdata2, ltc,
                                                   direction=direction[0])
                dopelist = []
                for d in doping:
                    edata2 = deepcopy(edata[0])
                    edata2 = tp.data.utilities.resolve(edata2, etc, doping=d,
                                                       direction=direction[0])
                    dopelist.append('{:.2e}'.format(edata2['meta']['doping']))
                    kdata3, edata2 = tp.calculate.interpolate(kdata2, edata2,
                                                              'temperature',
                                                              ltc, etc,
                                                              kind='cubic')
                    data[i].append({'temperature': kdata3['temperature'],
                                    q:             kdata3[ltc] + edata2[etc]})
                defleg['labels'] = dopelist
            elif q in edata[0] and \
                 'temperature' in edata[0]['meta']['dimensions'][q]:
                dopelist = []
                for d in doping:
                    edata2 = deepcopy(edata[0])
                    edata2 = tp.data.utilities.resolve(edata2, q, doping=d,
                                                       direction=direction[0])
                    dopelist.append('{:.2e}'.format(edata2['meta']['doping']))
                    data[i].append({'temperature': edata2['temperature'],
                                    q:             edata2[q]})
                defleg['labels'] = dopelist
            elif kdata is not None and q in kdata[0] and \
                 'temperature' in kdata[0]['meta']['dimensions'][q]:
                kdata2 = deepcopy(kdata[0])
                kdata2 = tp.data.utilities.resolve(kdata2, q,
                                                   direction=direction[0])
                data[i].append({'temperature': kdata2['temperature'],
                                q:             kdata2[q]})
        elif len(direction) > 1: # one line per direction
            lendata = len(direction)
            defleg['title'] = 'Direction'
            defleg['labels'] = direction
            if q == tc:
                for d in direction:
                    kdata2 = deepcopy(kdata[0])
                    kdata2 = tp.data.utilities.resolve(kdata2, ltc,
                                                       direction=d)
                    edata2 = deepcopy(edata[0])
                    edata2 = tp.data.utilities.resolve(edata2, etc,
                                                       doping=doping[0],
                                                       direction=d)
                    kdata2, edata2 = tp.calculate.interpolate(kdata2, edata2,
                                                              'temperature',
                                                              ltc, etc,
                                                              kind='cubic')
                    data[i].append({'temperature': kdata2['temperature'],
                                    q:             kdata2[ltc] + edata2[etc]})
            elif q in edata[0] and \
                 'temperature' in edata[0]['meta']['dimensions'][q]:
                for d in direction:
                    edata2 = deepcopy(edata[0])
                    edata2 = tp.data.utilities.resolve(edata2, q,
                                                       doping=doping[0],
                                                       direction=d)
                    data[i].append({'temperature': edata2['temperature'],
                                    q:             edata2[q]})
            elif kdata is not None and q in kdata[0] and \
                 'temperature' in kdata[0]['meta']['dimensions'][q]:
                for d in direction:
                    kdata2 = deepcopy(kdata[0])
                    kdata2 = tp.data.utilities.resolve(kdata2, q,
                                                       direction=d)
                    data[i].append({'temperature': kdata2['temperature'],
                                    q:             kdata2[q]})
        else: # one line per file/ one line
            if q == tc:
                lendata = len(kdata)
                if len(kdata) == len(edata):
                    defleg['title'] = 'Electronic Data'
                    defleg['labels'] = transport_file
                    for j in range(len(kdata)):
                        kdata2 = deepcopy(kdata[j])
                        edata2 = deepcopy(edata[j])
                        kdata2 = tp.data.utilities.resolve(kdata2, ltc,
                                                           direction=direction[0])
                        edata2 = tp.data.utilities.resolve(edata2, etc,
                                                           doping=doping[0],
                                                           direction=direction[0])
                        kdata2, edata2 = tp.calculate.interpolate(kdata2, edata2,
                                                                  'temperature',
                                                                  ltc, etc,
                                                                  kind='cubic')
                        data[i].append({'temperature': kdata2['temperature'],
                                        q:             kdata2[ltc] + edata2[etc]})
                elif len(kdata) == 1:
                    defleg['title'] = 'Electronic Data'
                    defleg['labels'] = transport_file
                    lendata = len(edata)
                    kdata2 = deepcopy(kdata[0])
                    kdata2 = tp.data.utilities.resolve(kdata, ltc,
                                                       direction=direction[0])
                    for j in range(len(edata)):
                        edata2 = deepcopy(edata[j])
                        edata2 = tp.data.utilities.resolve(edata2, etc,
                                                           doping=doping[0],
                                                           direction=direction[0])
                        kdata2, edata2 = tp.calculate.interpolate(kdata2, edata2,
                                                                  'temperature',
                                                                  ltc, etc,
                                                                  kind='cubic')
                        data[i].append({'temperature': kdata2['temperature'],
                                        q:             kdata2[ltc] + edata2[etc]})
                elif len(edata) == 1:
                    defleg['title'] = 'Phononic Data'
                    defleg['labels'] = kfile
                    edata2 = deepcopy(edata[0])
                    edata2 = tp.data.utilities.resolve(edata2, etc,
                                                       doping=doping[0],
                                                       direction=direction[0])
                    for j in range(len(kdata)):
                        kdata2 = deepcopy(kdata[j])
                        kdata2 = tp.data.utilities.resolve(kdata2, ltc,
                                                           direction=direction[0])
                        kdata2, edata2 = tp.calculate.interpolate(kdata2, edata2,
                                                                  'temperature',
                                                                  ltc, etc,
                                                                  kind='cubic')
                        data[i].append({'temperature': kdata2['temperature'],
                                        q:             kdata2[ltc] + edata2[etc]})
            elif q in edata[0] and 'temperature' in edata[0]['meta']['dimensions'][q]:
                if len(edata) > 1:
                    lendata = len(edata)
                    defleg['title'] = 'Electronic Data'
                    defleg['labels'] = transport_file
                elif defleg['title'] is None:
                    defleg['title'] = 'Electronic Data'
                    defleg['labels'] = transport_file
                for j in range(len(edata)):
                    edata2 = deepcopy(edata[j])
                    edata2 = tp.data.utilities.resolve(edata2, q,
                                                       doping=doping[0],
                                                       direction=direction[0])
                    data[i].append({'temperature': edata2['temperature'],
                                    q:             edata2[q]})
            elif kdata is not None and q in kdata[0] and \
                 'temperature' in kdata[0]['meta']['dimensions'][q]:
                if len(kdata) > 1:
                    lendata = len(kdata)
                    defleg['title'] = 'Phononic Data'
                    defleg['labels'] = kfile
                elif defleg['title'] is None:
                    defleg['title'] = 'Phononic Data'
                    defleg['labels'] = kfile
                for j in range(len(kdata)):
                    kdata2 = deepcopy(kdata[j])
                    kdata2 = tp.data.utilities.resolve(kdata2, q,
                                                       direction=direction[0])
                    data[i].append({'temperature': kdata2['temperature'],
                                    q:             kdata2[q]})

    try:
        colours = mpl.cm.get_cmap(colour[0])(np.linspace(0, 1, lendata))
        colours = [c for c in colours]
    except ValueError:
        if isinstance(colour[0], str) and colour[0] == 'skelton':
            colour = tp.plot.colour.skelton()
            colours = [colour(i) for i in np.linspace(0, 1, lendata)]
        elif len(colour) == 2 and len(data) != 2:
            colour = tp.plot.colour.linear(*colour)
            colours = [colour(i) for i in np.linspace(0, 1, lendata)]
        else:
            colours = colour

    if label == []:
        label = defleg['labels']
        if legend_title is None:
            legend_title = defleg['title']

    while len(colours) < lendata:
        colours.append(colours[-1])
    while len(linestyle) < lendata:
        linestyle.append('solid')
    while len(marker) < lendata:
        marker.append(None)
    while len(label) < lendata:
        label.append(None)

    for i, d in enumerate(data):
        for j, d2 in enumerate(d):
            d2['temperature'] = np.array(d2['temperature'])
            k = np.where((d2['temperature'] <= tmax)
                       & (d2['temperature'] >= tmin))[0]

            ax[i].plot(d2['temperature'][k], d2[quantity[i]][k],
                       linestyle=linestyle[j], marker=marker[j], c=colours[j],
                       label=label[j])

    for i, q in enumerate(quantity):
        ax[i].set_xlabel(axlabels['temperature'])
        ax[i].set_ylabel(axlabels[q])
        if len(doping) > 1 and q in ['conductivity', etc]:
            tp.plot.utilities.set_locators(ax[i], 'linear', 'log')
        else:
            tp.plot.utilities.set_locators(ax[i], 'linear', 'linear')
    if legend:
        if location is None:
            add_legend(title=legend_title)
        else:
            add_legend(title=legend_title, location=location)

    for a in ax:
        if xmin is not None:
            if xmax is not None:
                a.set_xlim(xmin, xmax)
            else:
                a.set_xlim(left=xmin)
        elif xmax is not None:
            a.set_xlim(right=xmax)

    #if ymin is not None:
    #    if ymax is not None:
    #        ax.set_ylim(ymin, ymax)
    #    else:
    #        ax.set_ylim(bottom=ymin)
    #elif ymax is not None:
    #    ax.set_ylim(top=ymax)

    if save:
        for ext in extension:
            fig.savefig('{}.{}'.format(output, ext))
    if show:
        fig.show()

    return


@plot.command(no_args_is_help=True)
@inputs_function('kappa_hdf5', nargs=1)
@click.option('-y',
              help='y-axis quantity. Options include frequency, kappa, '
                   'group_velocity, lifetime, mean_free_path, '
                   'occupation and ph_ph_strength.',
              default='kappa',
              show_default=True)
@click.option('-x',
              help='x-axis quantity. Options include frequency, kappa, '
                   'group_velocity, lifetime, mean_free_path, '
                   'occupation and ph_ph_strength.',
              default='frequency',
              show_default=True)
@click.option('-p', '--projected',
              help='Optional colour quantity. Options include density, '
                   'which colours by point density, or the usual '
                   'frequency, kappa, group_velocity, lifetime, '
                   'mean_free_path, occupation and ph_ph_strength.')

@direction_option
@temperature_option

@click.option('-c', '--colour',
              help='Colourmap name or colour or list of colours (one '
                   'per band). If --projected, only colourmap name.',
              multiple=True,
              default=['viridis'],
              show_default=True)
@click.option('-a', '--alpha',
              help='Marker opacity.',
              type=click.FloatRange(0., 1.),
              default=0.3,
              show_default=True)
@click.option('-l', '--linewidth',
              help='Marker edge linewidth.',
              type=click.FloatRange(0),
              default=0.,
              show_default=True)
@click.option('--edgecolour',
              help='Marker edge colour.',
              default='black',
              show_default=True)
@click.option('-m', '--marker',
              help='Marker shape.',
              default='.',
              show_default=True)
@click.option('--markersize',
              help='Marker size.',
              type=click.FloatRange(0),
              default=1.,
              show_default=True)

@click.option('--xscale',
              help='Override x-scale.',
              type=click.Choice(['linear', 'log'], case_sensitive=False))
@click.option('--yscale',
              help='Override y-scale.',
              type=click.Choice(['linear', 'log'], case_sensitive=False))
@click.option('--cscale',
              help='Override colour-scale if projected.',
              type=click.Choice(['linear', 'log'], case_sensitive=False))
@xy_limit_options
@c_limit_options

@plot_io_function('tp-waterfall')
@verbose_option

def waterfall(kappa_hdf5, y, x, projected, direction, temperature, colour, alpha,
              linewidth, edgecolour, marker, markersize, xscale, yscale,
              cscale, xmin, xmax, ymin, ymax, cmin, cmax, style, large,
              save, show, extension, output, verbose):
    """Plots 3rd-order phonon properties per band per q-point."""

    axes = tp.axes.large if large else tp.axes.small
    if len(colour) == 1:
        colour = colour[0]
    else:
        colour = list(colour)

    tnames = tp.settings.to_tp()
    y = tnames[y] if y in tnames else y
    x = tnames[x] if x in tnames else x
    if y == 'lattice_thermal_conductivity': y = 'mode_kappa'
    if x == 'lattice_thermal_conductivity': x = 'mode_kappa'
    quantities = [x, y]
    if projected == 'density':
        pass
    elif projected is not None:
        projected = tnames[projected] if projected in tnames else projected
        if projected == 'lattice_thermal_conductivity': projected = 'mode_kappa'
        quantities.append(projected)
    data = tp.data.load.phono3py(kappa_hdf5, quantities)

    if projected is None or projected == 'density':
        fig, ax, _ = axes.one(style)
    else:
        fig, ax, _ = axes.one_colourbar(style)

    if projected == 'density':
        cbar = tp.plot.frequency.add_density(ax, data, y, xquantity=x,
                                             temperature=temperature,
                                             direction=direction,
                                             colour=colour, alpha=alpha,
                                             linewidth=linewidth,
                                             edgecolors=edgecolour,
                                             marker=marker, s=markersize,
                                             verbose=verbose)
    elif projected is not None:
        cbar = tp.plot.frequency.add_projected_waterfall(ax, data, y,
                  projected, xquantity=x, temperature=temperature,
                  direction=direction, colour=colour, alpha=alpha,
                  linewidth=linewidth, edgecolors=edgecolour, marker=marker,
                  s=markersize, cmin=cmin, cmax=cmax, cscale=cscale,
                  verbose=verbose)
    else:
        tp.plot.frequency.add_waterfall(ax, data, y, xquantity=x,
                                        temperature=temperature,
                                        direction=direction, colour=colour,
                                        alpha=alpha, linewidth=linewidth,
                                        edgecolors=edgecolour, marker=marker,
                                        s=markersize, verbose=verbose)

    tp.plot.utilities.set_locators(ax, xscale, yscale)

    if large:
        ax.set_xlabel(tp.settings.large_labels()[x])
        ax.set_ylabel(tp.settings.large_labels()[y])
        if projected is not None:
            cbar.set_label(tp.settings.large_labels()[projected])

    if xmin is not None:
        if xmax is not None:
            ax.set_xlim(xmin, xmax)
        else:
            ax.set_xlim(left=xmin)
    elif xmax is not None:
        ax.set_xlim(right=xmax)

    if ymin is not None:
        if ymax is not None:
            ax.set_ylim(ymin, ymax)
        else:
            ax.set_ylim(bottom=ymin)
    elif ymax is not None:
        ax.set_ylim(top=ymax)

    if save:
        for ext in extension:
            fig.savefig('{}.{}'.format(output, ext))
    if show:
        fig.show()

    return


@plot.command(no_args_is_help=True)
@inputs_function('band_yaml', nargs=1)
@inputs_function('kappa_hdf5', nargs=1)

@temperature_option
@click.option('-p', '--poscar',
              help='POSCAR path.',
              type=click.Path(exists=True, file_okay=True, dir_okay=False),
              default='POSCAR',
              show_default=True)

@click.option('-c', '--colour',
              help='Colourmap name or max colour (fades to white) or '
                   'min and max colours to generate a colourmap from. '
                   'Colour format must be hex or rgb (array) or a '
                   'named colour recognised by matplotlib.',
              multiple=True,
              default=['viridis'],
              show_default=True)
@click.option('--smoothing',
              help='Every n points to sample.',
              default=5,
              show_default=True)

@plot_io_function('tp-wideband')
@verbose_option

def wideband(band_yaml, kappa_hdf5, temperature, poscar, colour, smoothing, style,
             large, save, show, extension, output, verbose):
    """Plots a broadened phonon dispersion."""

    axes = tp.axes.large if large else tp.axes.small
    if len(colour) == 1:
        colour = colour[0]
    else:
        colour = list(colour)

    pdata = tp.data.load.phonopy_dispersion(band_yaml)
    kdata = tp.data.load.phono3py(kappa_hdf5, 'wideband')

    fig, ax, _ = axes.one(style)

    tp.plot.phonons.add_wideband(ax, kdata, pdata, temperature=temperature,
                                 poscar=poscar, smoothing=smoothing,
                                 colour=colour, verbose=verbose)

    if save:
        for ext in extension:
            fig.savefig('{}.{}'.format(output, ext))
    if show:
        fig.show()

    return


@plot.command(no_args_is_help=True)
@inputs_function('transport_file', nargs=1)
@click.option('--pf/--zt',
              help='Power factor instead of ZT.  [default: zt]',
              default=False,
              show_default=False)
@click.option('-k', '--kappa',
              help='Phono3py kappa hdf5. Ignored if ZT is in file. If '
                   'otherwise unspecified, set to 1 (W m-1 K-1).',
              type=click.Path(file_okay=True, dir_okay=False))

@direction_option
@doping_type_option
@interpolate_options

@click.option('-c', '--colour',
              help='Colourmap name or highlight colour or min and max '
                   'and highlight colours to generate a colourmap '
                   'from. Colour may be #rrggbb or a named colour in '
                   'matplotlib.',
              multiple=True,
              default=['viridis'],
              show_default=True)

@xy_limit_options
@c_limit_options
@plot_io_function('tp-ztmap')

def ztmap(transport_file, pf, kappa, direction, dtype, interpolate, kind, colour,
          xmin, xmax, ymin, ymax, cmin, cmax, style, large, save, show,
          extension, output):
    """Plots ZT or PF against temperature and carrier concentration."""

    axes = tp.axes.large if large else tp.axes.small
    if len(colour) == 1:
        colour = colour[0]

    try:
        edata = tp.data.load.amset(transport_file)
    except UnicodeDecodeError:
        edata = tp.data.load.boltztrap(transport_file, doping=dtype)

    fig, ax, _ = axes.one_colourbar(style)

    if pf:
        tp.plot.heatmap.add_pfmap(ax, edata, direction=direction,
                                  xinterp=interpolate, yinterp=interpolate,
                                  kind=kind, colour=colour, xmin=xmin,
                                  xmax=xmax, ymin=ymin, ymax=ymax, cmin=cmin,
                                  cmax=cmax)
    else:
        if kappa is not None:
            kdata = tp.data.load.phono3py(kappa, 'ltc')
        else:
            kdata = None

        tp.plot.heatmap.add_ztmap(ax, edata, kdata=kdata, direction=direction,
                                  xinterp=interpolate, yinterp=interpolate,
                                  kind=kind, colour=colour, xmin=xmin,
                                  xmax=xmax, ymin=ymin, ymax=ymax, cmin=cmin,
                                  cmax=cmax)

    if save:
        for ext in extension:
            fig.savefig('{}.{}'.format(output, ext))
    if show:
        fig.show()

    return


@plot.command(no_args_is_help=True)
@inputs_function('transport_files', nargs=2)
@click.option('--pf/--zt',
              help='Power factor instead of ZT.  [default: zt]',
              default=False,
              show_default=False)
@click.option('-k', '--kappa',
              help='Phono3py kappa hdf5s or constant lattice thermal '
                   'conductivity.  [default: 1]',
              nargs=2)

@direction_option
@doping_type_option
@interpolate_options

@click.option('-c', '--colour',
              help='Colour for each dataset. Colour format must be hex or a '
                   'named colour recognised by matplotlib.',
              nargs=2,
              default=['#FF8000', '#800080'],
              show_default=True)
@click.option('--midcolour',
              help='Colour at zero. Colour format must be hex or a named '
                   'colour recognised by matplotlib.',
              default='white',
              show_default=True)

@xy_limit_options
@c_limit_options
@legend_function()
@plot_io_function('tp-ztdiff')

def ztdiff(transport_files, pf, kappa, direction, dtype, interpolate, kind,
           colour, midcolour, xmin, xmax, ymin, ymax, cmin, cmax, legend,
           label, legend_title, location, style, large, save, show, extension,
           output):
    """Plots ZT or PF difference against temperature and carrier concentration.
    
    Requires two input datasets. --kappa and --colour take exactly two values
    and do not repeat the name e.g. -c red blue NOT -c red -c blue.
    """

    axes = tp.axes.large if large else tp.axes.small
    if len(colour) == 1:
        colour = colour[0]

    edata = []
    for f in transport_files:
        try:
            edata.append(tp.data.load.amset(f))
        except UnicodeDecodeError:
            edata.append(tp.data.load.boltztrap(f, doping=dtype))

    label = list(label)
    while len(label) < 2:
        label.append(None)

    fig, ax, add_legend = axes.one_colourbar(style)

    if pf:
        _, h, l = tp.plot.heatmap.add_pfdiff(ax, *edata, direction=direction,
                   xinterp=interpolate, yinterp=interpolate, kind=kind,
                   colour1=colour[0], colour2=colour[1], midcolour=midcolour,
                   label1=label[0], label2=label[1], xmin=xmin, xmax=xmax,
                   ymin=ymin, ymax=ymax, cmin=cmin, cmax=cmax)
    else:
        kdata = []
        if kappa == ():
            kappa = [1., 1.]
        for k in kappa:
            try:
                kdata.append(float(k))
            except ValueError:
                try:
                    kdata.append(tp.data.load.phono3py(k))
                except OSError:
                    raise Exception(
                                    "--kappa must be valid filepaths or floats.")
        _, h, l = tp.plot.heatmap.add_ztdiff(ax, edata[0], edata[1], kdata1=kdata[0],
                   kdata2=kdata[1], direction=direction, xinterp=interpolate,
                   yinterp=interpolate, kind=kind, colour1=colour[0],
                   colour2=colour[1], midcolour=midcolour, label1=label[0],
                   label2=label[1], xmin=xmin, xmax=xmax, ymin=ymin,
                   ymax=ymax, cmin=cmin, cmax=cmax)

    if legend and label != [None, None]:
        if location is None:
            add_legend(title=legend_title, handles=h, labels=l)
        else:
            add_legend(title=legend_title, location=location, handles=h,
                       labels=l)

    if save:
        for ext in extension:
            fig.savefig('{}.{}'.format(output, ext))
    if show:
        fig.show()

    return



# Welcome to the crystal ball :ghost:
#@plot.group(chain=True)
#def frequency():
#    """Chainable tools for plotting."""
#    return
<|MERGE_RESOLUTION|>--- conflicted
+++ resolved
@@ -1,2338 +1,2327 @@
-"""Provides a command line interface.
-
-Functions
----------
-
-    tp
-        gen
-            kpar
-                suggest kpar ignoring zero-weighted k-points.
-            kpoints
-                generate zero-weighted KPOINTS file.
-        get
-            amset
-<<<<<<< HEAD
-                get specific data from amset transport json or mesh h5.
-=======
-            occupation
->>>>>>> 2611408e
-            boltztrap
-                get specific data from tp boltztrap hdf5.
-            phono3py
-                get specific data from phono3py kappa hdf5.
-            zt
-                get zt from an electronic and a phononic file.
-        run
-            boltztrap
-                efficient boltztrap runner to hdf5.
-        save
-            cumkappa
-                save cumulative kappa data to dat.
-            kappa
-                save lattice thermal conductivity to dat.
-            zt
-                save zt to hdf5.
-        plot
-            avg_rates
-                plot scattering rates against temperature and doping.
-            cumkappa
-                plot cumulative kappa against frequency or mfp.
-            dos
-                plot phonon DoS.
-            kappa
-                plot thermal conductivity against temperature.
-            kappa_target
-                plot target lattice thermal conductivity heatmap.
-            phonons
-                plot phonon dispersion(s) (and optional DoS).
-            transport
-                plot transport properties.
-            waterfall
-                plot scatter plots by band and q-point.
-            wideband
-                plot broadened phonon dispersion.
-            ztmap
-                plot zt or pf against temperature and doping.
-            ztdiff
-                plot zt or pf difference against temperature and doping.
-"""
-
-import click
-import matplotlib as mpl
-import numpy as np
-import tp
-import warnings
-from copy import deepcopy
-from tp.cli.options import *
-
-@click.group()
-def tp_cli():
-    """Command line tools for transport properties."""
-    return
-
-
-@tp_cli.group()
-def gen():
-    """Tools for generating calculation inputs."""
-    return
-
-
-@gen.command(no_args_is_help=True)
-@kpoints_options
-def kpar(kpoints, mesh, poscar):
-    """Suggests KPAR values for VASP.
-
-    Reads a KPOINTS file by default, but a different file or mesh can be
-    specified.
-    """
-
-    if kpoints is not None:
-        pass
-    elif mesh != ():
-        kpoints = mesh
-    else:
-        kpoints = 'KPOINTS'
-
-    k = tp.setup.vasp.get_kpar(kpoints, poscar=poscar)
-    ks = [str(kp) for kp in k]
-    click.echo('KPAR = {} or {}'.format(','.join(ks[:-1]), ks[-1]))
-
-    return
-
-
-@gen.command(no_args_is_help=True)
-@kpoints_options
-@click.option('-z', '--zero-kpoints', '--zero-ibzkpt',
-              help='IBZKPT file path. Overrides --zero-mesh.',
-              type=click.Path(exists=True, file_okay=True, dir_okay=False))
-@click.option('--zero-mesh',
-              help='zero-weighted mesh. Overridden by --zero-kpoints.',
-              nargs=3,
-              type=int)
-@click.option('-o', '--output',
-              help='Output path.',
-              type=click.Path(file_okay=True, dir_okay=False),
-              default='KPOINTS',
-              show_default=True)
-def kpoints(kpoints, mesh, poscar, zero_kpoints, zero_mesh, output):
-    """Generates KPOINTS file for VASP with 0-weighted KPOINTS.
-
-    Accepts either meshes, which are not preferred as they may not be
-    the same as VASP would choose, or IBZKPT files.
-    """
-
-    if kpoints is not None:
-        pass
-    elif mesh != ():
-        kpoints = mesh
-    else:
-        kpoints = 'KPOINTS'
-
-    if zero_kpoints is None and zero_mesh != ():
-        zero_kpoints = zero_mesh
-
-    tp.setup.vasp.get_kpoints(kpoints, zero_kpoints, poscar=poscar,
-                              output=output)
-
-    return
-
-
-
-@tp_cli.group()
-def get():
-    """Tools for accessing data."""
-    return
-
-
-@get.command('amset', no_args_is_help=True)
-@inputs_function('amset_file', nargs=1)
-@click.option('-q', '--quantity',
-              help='Quantity to read.',
-              default='conductivity',
-              show_default=True)
-@doping_type_option
-@doping_option
-@direction_option
-@temperature_option
-@click.option('--spin',
-              help='Spin direction.',
-              type=click.Choice(['up', 'down', 'avg'], case_sensitive=False),
-              default='avg',
-              show_default=True)
-@click.option('-s', '--scattering',
-              help='Scattering mechanism.',
-              type=click.Choice(['ADP', 'IMP', 'PIE', 'POP', 'total'],
-                                case_sensitive=False),
-              default='total',
-              show_default=True)
-@click.option('-b', '--band',
-              help='AMSET band index (1-indexed). Only for bands used in '
-                   'AMSET postprocessing, not for the original calculation.',
-              type=int,
-              default=1,
-              show_default=True)
-@click.option('--kpoint',
-              help='k-point coordinates.',
-              type=click.FloatRange(0, 1),
-              nargs=3,
-              default=[0., 0., 0.],
-              show_default=True)
-@click.option('-p', '--poscar',
-              help='POSCAR path. Required for --qpoint.',
-              type=click.Path(file_okay=True, dir_okay=False),
-              default='POSCAR',
-              show_default=True)
-
-def get_amset(amset_file, quantity, dtype, doping, direction, temperature, spin,
-              scattering, band, kpoint, poscar):
-    """Prints AMSET values at given conditions.
-
-    Requires an AMSET transport or mesh file.
-    """
-    # I'm making a few of these for different inputs so it doesn't get
-    # too unwieldly checking which source they're from, but they could
-    # also be combined.
-
-    if quantity == 'scattering_rates':
-        quantity = 'weighted_rates'
-
-    try:
-        data = tp.data.load.amset(amset_file, quantity, doping=dtype)
-    except UnicodeDecodeError:
-        data = tp.data.load.amset_mesh(amset_file, quantity, spin=spin,
-                                       doping=dtype)
-
-    dims = data['meta']['dimensions'][quantity]
-    if 'kpoint' in dims:
-        from pymatgen.analysis.structure_analyzer import SpacegroupAnalyzer
-        from pymatgen.io.vasp.inputs import Poscar
-
-        struct = Poscar.from_file(poscar).structure
-        sg = SpacegroupAnalyzer(struct)
-        symops = sg.get_point_group_operations(cartesian=False)
-        ki = tp.plot.phonons.get_equivalent_qpoint(data['kpoint'], symops,
-                                                   kpoint)
-        kpt = data['kpoint'][ki]
-    else:
-        kpt = None
-    if 'temperature' not in dims:
-        temperature = None
-    if 'doping' not in dims:
-        doping = None
-
-    data = tp.data.utilities.resolve(data, quantity, direction=direction,
-                                     temperature=temperature, stype=scattering,
-                                     dtype=dtype, doping=doping, kpoint=kpt)
-    if 'band' in dims:
-        data[quantity] = data[quantity][band-1]
-        if len(str(band)) > 1 and str(band)[-2:] in ['11', '12', '13']:
-            suffix = 'th'
-        elif str(band)[-1] == '1':
-            suffix = 'st'
-        elif str(band)[-1] == '2':
-            suffix = 'nd'
-        elif str(band)[-1] == '3':
-            suffix = 'rd'
-        else:
-            suffix = 'th'
-
-    printq = ''
-    for l in quantity:
-        if l == '_':
-            printq += ' '
-        else:
-            printq += l
-    if printq[-1] == 's':
-        printq = printq[:-1]
-
-    print('The {}'.format(printq), end=' ')
-    end = ' '
-    if 'band' in dims:
-        print('of the {}{} band in AMSET'.format(band, suffix), end=end)
-    if 'kpoint' in dims:
-        k = data['kpoint'][ki]
-        print('at ({:.3f}, {:.3f}, {:.3f})'.format(k[0], k[1], k[2]), end=end)
-    if 3 in dims:
-        print('in the {} direction'.format(direction), end=end)
-        dims.remove(3)
-        if 3 in dims:
-            dims.remove(3)
-    if 'stype' in dims:
-        print('due to {} scattering'.format(scattering), end=end)
-        dims.remove('stype')
-    if 'temperature' in dims:
-        if len(dims) == 2:
-            end = ' and '
-        print('at {:d} K'.format(int(data['meta']['temperature'])), end=end)
-        dims.remove('temperature')
-    if 'doping' in dims:
-        print('{:.3e} carriers cm^-3'.format(data['meta']['doping']), end=' ')
-    print('is {:.3} {}.'.format(data[quantity], tp.settings.units()[quantity]))
-
-    return
-
-<<<<<<< HEAD
-@get.command('boltztrap', no_args_is_help=True)
-=======
-@get.command('occupation')
-@inputs_function('amset_mesh_file', nargs=1)
-@doping_type_option
-@doping_option
-@temperature_option
-@click.option('--spin',
-              help='Spin direction.',
-              type=click.Choice(['up', 'down', 'avg'], case_sensitive=False),
-              default='avg',
-              show_default=True)
-@click.option('-p', '--poscar',
-              help='POSCAR path. Required for --qpoint.',
-              type=click.Path(file_okay=True, dir_okay=False),
-              default='POSCAR',
-              show_default=True)
-
-
-def get_occupation(amset_mesh_file, dtype, doping, temperature, spin, poscar):
-    """Prints AMSET occupation info at given conditions.
-
-    Requires an AMSET mesh file.
-    """
-
-    from pymatgen.io.vasp.inputs import Poscar
-    from scipy.constants import physical_constants
-    kb = physical_constants['Boltzmann constant in eV/K'][0]
-    if 'energy' in tp.settings.conversions():
-        kb *= tp.settings.conversions()['energy']
-    if 'temperature' in tp.settings.conversions():
-        kb /= tp.settings.conversions()['temperature']
-
-    data = tp.data.load.amset_mesh(amset_mesh_file, 'occupation energy vb_idx',
-                                   spin=spin, doping=dtype)
-
-    v = Poscar.from_file(poscar).structure.lattice.volume
-    data = tp.data.utilities.resolve(data, 'occupation energy',
-                                     temperature=temperature, dtype=dtype,
-                                     doping=doping)
-
-    avg_factor = 2 if spin in ['average', 'avg'] else 1
-    cb = data['vb_idx'] + 1
-    occ = np.average(data['occupation'], axis=1)
-    e = np.sum(occ[cb:])
-    h = avg_factor * cb - np.sum(occ[:cb])
-    e /= v * 1e-8 ** 3
-    h /= v * 1e-8 ** 3
-    c = tp.settings.conversions()
-    if 'doping' in c:
-        e *= c['doping']
-        h *= c['doping']
-    vbm = np.amax(data['energy'][cb-1])
-    cbm = np.amin(data['energy'][cb])
-    eg = cbm - vbm
-
-    print('The bandgap is {:.3f} {}, and at {:d} {} 10kbT = {:.3f} {}.'.format(
-          eg, data['meta']['units']['energy'],
-          int(np.ceil(data['meta']['temperature'])),
-          data['meta']['units']['temperature'],
-          10 * kb * int(np.ceil(data['meta']['temperature'])),
-          data['meta']['units']['energy']))
-    print('Your chosen carrier concentration is {} {}.'.format(
-          data['meta']['doping'], data['meta']['units']['doping']))
-    print('There are {:.3e} holes {} in the valence band and {:.3e} '
-          'electrons {} in the conduction band.'.format(
-          h, data['meta']['units']['doping'],
-          e, data['meta']['units']['doping']))
-
-    return
-
-
-@get.command('boltztrap')
->>>>>>> 2611408e
-@inputs_function('boltztrap_hdf5', nargs=1)
-@click.option('-q', '--quantity',
-              help='Quantity to read.',
-              default='conductivity',
-              show_default=True)
-@doping_type_option
-@doping_option
-@direction_option
-@temperature_option
-
-def get_boltztrap(boltztrap_hdf5, quantity, dtype, doping, direction, temperature):
-    """Prints BoltzTraP values at given conditions.
-
-    Requires a tp boltztrap.hdf5 file.
-    """
-    # I'm making a few of these for different inputs so it doesn't get
-    # too unwieldly checking which source they're from, but they could
-    # also be combined.
-
-    data = tp.data.load.boltztrap(boltztrap_hdf5, quantity, doping=dtype)
-
-    dims = data['meta']['dimensions'][quantity]
-    if 'temperature' not in dims:
-        temperature = None
-    if 'doping' not in dims:
-        doping = None
-
-    data = tp.data.utilities.resolve(data, quantity, direction=direction,
-                                     temperature=temperature, dtype=dtype,
-                                     doping=doping)
-    printq = ''
-    for l in quantity:
-        if l == '_':
-            printq += ' '
-        else:
-            printq += l
-    if printq[-1] == 's':
-        printq = printq[:-1]
-
-    end = ' '
-    print('The {}-type {}'.format(data['meta']['doping_type'], printq), end=' ')
-    if 3 in dims:
-        print('in the {} direction'.format(direction), end=end)
-        dims.remove(3)
-        if 3 in dims:
-            dims.remove(3)
-    if 'temperature' in dims:
-        if len(dims) == 2:
-            end = ' and '
-        print('at {:d} K'.format(int(data['meta']['temperature'])), end=end)
-        dims.remove('temperature')
-    if 'doping' in dims:
-        print('{:.3e} carriers cm^-3'.format(data['meta']['doping']), end=' ')
-    print('is {:.3} {}.'.format(data[quantity], tp.settings.units()[quantity]))
-
-    return
-
-
-@get.command('phono3py', no_args_is_help=True)
-@inputs_function('kappa_hdf5', nargs=1)
-@click.option('-q', '--quantity',
-              help='Quantity to read.',
-              default='lattice_thermal_conductivity',
-              show_default=True)
-@direction_option
-@temperature_option
-@click.option('-b', '--band',
-              help='Phonon band index (1-indexed).',
-              type=int,
-              default=1,
-              show_default=True)
-@click.option('--qpoint',
-              help='q-point coordinates.',
-              type=click.FloatRange(0, 1),
-              nargs=3,
-              default=[0., 0., 0.],
-              show_default=True)
-@click.option('-p', '--poscar',
-              help='POSCAR path. Required for --qpoint.',
-              type=click.Path(file_okay=True, dir_okay=False),
-              default='POSCAR',
-              show_default=True)
-
-def get_phono3py(kappa_hdf5, quantity, direction, temperature, band, qpoint,
-                 poscar):
-    """Prints Phono3py values at given conditions.
-
-    Requires a Phono3py kappa file.
-    """
-    # I'm making a few of these for different inputs so it doesn't get
-    # too unwieldly checking which source they're from, but they could
-    # also be combined.
-
-    data = tp.data.load.phono3py(kappa_hdf5, quantity)
-
-    dims = data['meta']['dimensions'][quantity]
-    if 'qpoint' in dims:
-        from pymatgen.analysis.structure_analyzer import SpacegroupAnalyzer
-        from pymatgen.io.vasp.inputs import Poscar
-
-        struct = Poscar.from_file(poscar).structure
-        sg = SpacegroupAnalyzer(struct)
-        symops = sg.get_point_group_operations(cartesian=False)
-        qi = tp.plot.phonons.get_equivalent_qpoint(data['qpoint'], symops,
-                                                   qpoint)
-        qpt = data['qpoint'][qi]
-    else:
-        qpt = None
-    if 'temperature' not in dims:
-        temperature = None
-
-    data = tp.data.utilities.resolve(data, quantity, direction=direction,
-                                     temperature=temperature, qpoint=qpt)
-    if 'band' in dims:
-        data[quantity] = data[quantity][band-1]
-        if len(str(band)) > 1 and str(band)[-2:] in ['11', '12', '13']:
-            suffix = 'th'
-        elif str(band)[-1] == '1':
-            suffix = 'st'
-        elif str(band)[-1] == '2':
-            suffix = 'nd'
-        elif str(band)[-1] == '3':
-            suffix = 'rd'
-        else:
-            suffix = 'th'
-
-    printq = ''
-    for l in quantity:
-        if l == '_':
-            printq += ' '
-        else:
-            printq += l
-    if printq[-1] == 's':
-        printq = printq[:-1]
-
-    end = ' '
-    print('The {}'.format(printq), end=end)
-    if 'band' in dims:
-        print('of the {}{} band'.format(band, suffix), end=end)
-    if 'qpoint' in dims:
-        q = data['qpoint'][qi]
-        print('at ({:.3f}, {:.3f}, {:.3f})'.format(q[0], q[1], q[2]), end=end)
-    if 3 in dims:
-        print('in the {} direction'.format(direction), end=end)
-    if 'temperature' in dims:
-        print('at {:d} K'.format(int(data['meta']['temperature'])), end=end)
-    print('is {:.3} {}.'.format(data[quantity], tp.settings.units()[quantity]))
-
-    return
-
-
-@get.command('zt', no_args_is_help=True)
-@inputs_function('transport_file', nargs=1)
-@click.option('-k', '--kappa',
-              help='Phono3py kappa-mxxx.hdf5.',
-              type=click.Path(exists=True, file_okay=True, dir_okay=False))
-@doping_type_option
-@doping_option
-@direction_option
-@temperature_option
-@click.option('--max',
-              is_flag=True,
-              help='Print max ZT. Overrides temperature and concentration.')
-def get_zt(transport_file, kappa, dtype, doping, direction, temperature, max):
-    """Calculates and prints the ZT at given conditions.
-
-    Requires electronic input file, and preferably phononic input, else
-    lattice thermal conductivity defaults to 1.
-    """
-
-    equants = ['conductivity', 'seebeck', 'electronic_thermal_conductivity']
-    ltc = 'lattice_thermal_conductivity'
-
-    try:
-        edata = tp.data.load.amset(transport_file, equants)
-    except UnicodeDecodeError:
-        edata = tp.data.load.boltztrap(transport_file, equants, doping=dtype)
-
-    if 'zt' in edata:
-        pass
-    elif kappa is not None:
-        kdata = tp.data.load.phono3py(kappa, 'ltc')
-        edata, kdata = tp.calculate.interpolate(edata, kdata, 'temperature',
-                                                equants, ltc, kind='cubic')
-        edata[ltc] = kdata[ltc]
-        edata['meta']['dimensions'][ltc] = kdata['meta']['dimensions'][ltc]
-        edata = tp.calculate.zt_fromdict(edata)
-    else:
-        warnings.warn('Lattice thermal conductivity set to 1. For a more '
-                      'accurate calculation, pass a phono3py kappa file to -k.')
-        edata[ltc] = np.ones((len(edata['temperature']), 3, 3))
-
-        edata['meta']['dimensions'][ltc] = ['temperature']
-        edata = tp.calculate.zt_fromdict(edata)
-    
-    if max:
-        mlabel = 'max '
-        edata = tp.data.utilities.resolve(edata, 'zt', direction=direction)
-        maxindex = np.where(np.round(edata['zt'], 10) \
-                         == np.round(np.amax(edata['zt']), 10))
-        edata['zt'] = edata['zt'][maxindex[0][0]][maxindex[1][0]]
-        edata['meta']['temperature'] = edata['temperature'][maxindex[0][0]]
-        edata['meta']['doping'] = edata['doping'][maxindex[1][0]]
-    else:
-        mlabel = ''
-        edata = tp.data.utilities.resolve(edata, 'zt', direction=direction,
-                                          doping=doping, temperature=temperature)
-
-    zt = edata['zt']
-    n = edata['meta']['doping']
-    t = int(edata['meta']['temperature'])
-
-    print('The {}ZT in the {} direction at {:d} K and {:.3e} carriers cm^-3 '
-            'is {:.3f}'.format(mlabel, direction, t, n, zt))
-
-    return
-
-
-@tp_cli.group()
-def run():
-    """Tools for transport properties postprocessing."""
-    return
-
-
-@run.command(no_args_is_help=True)
-
-@click.option('--tmin',
-              help='Set minimum temperature in K. Does not speed up '
-                   'calculation, just discards data.',
-              type=float)
-@click.option('--tmax',
-              help='Maximum temperature in K.',
-              default=1000.,
-              show_default=True)
-@click.option('--tstep',
-              help='Temperature step size in K.',
-              default=50.,
-              show_default=True)
-
-@click.option('--dmin',
-              help='Minimum doping in cm^-3.',
-              default=1e18,
-              show_default=True)
-@click.option('--dmax',
-              help='Maximum doping in cm^-3.',
-              default=1e21,
-              show_default=True)
-@click.option('--ndope',
-              help='number of doping concetrations to calculate.',
-              default=16,
-              show_default=True)
-
-@click.option('-r', '--relaxation_time',
-              help='Charge carrier relaxation time in s.',
-              default=1e-14,
-              show_default=True)
-@click.option('-l', '--lpfac',
-              help='Factor to interpolate the DoS density by.',
-              default=10,
-              show_default=True)
-
-@click.option('-k', '--kmode',
-              help='Kappa calculation method. Options:'
-                   'boltzmann: boltztrap method (default); '
-                   'wiedemann: Wiedemann-Franz law with constant L; '
-                   'snyder:    Wiedemann-Franz law with L dependent on '
-                              'Seebeck coefficient.',
-              default='boltzmann',
-              type=click.Choice(['boltzmann', 'wiedemann', 'snyder'],
-                                case_sensitive=False),
-              show_default=False)
-@click.option('--run/--norun',
-              help='Run BoltzTraP.  [default: run]',
-              default=True,
-              show_default=False)
-@click.option('--analyse/--noanalyse',
-              help='Analyse BoltzTraP.  [default: analyse]',
-              default=True,
-              show_default=False)
-
-@click.option('--kpoints',
-              help='Path to KPOINTS if there are zero-weighted kpoints.',
-              default='KPOINTS',
-              type=click.Path(exists=True, file_okay=True, dir_okay=False),
-              show_default=True)
-@click.option('-v', '--vasprun',
-              help='Path to vasprun.xml.',
-              default='vasprun.xml',
-              type=click.Path(exists=True, file_okay=True, dir_okay=False),
-              show_default=True)
-@click.option('-o', '--output',
-              help='Output filename.',
-              default='boltztrap.hdf5',
-              show_default=True)
-
-def boltztrap(tmin, tmax, tstep, dmin, dmax, ndope, relaxation_time, lpfac,
-              kmode, run, analyse, kpoints, vasprun, output):
-    """Runs BoltzTraP and sends data to hdf5."""
-
-    doping = np.geomspace(dmin, dmax, ndope)
-
-    tp.data.run.boltztrap(tmax=tmax, tstep=tstep, tmin=tmin, doping=doping,
-                          ke_mode=kmode, vasprun=vasprun, kpoints=kpoints,
-                          relaxation_time=relaxation_time, lpfac=lpfac,
-                          run=run, analyse=analyse, output=output)
-
-    return
-
-
-
-@tp_cli.group()
-def save():
-    """Tools for saving data."""
-    return
-
-
-@save.command('cumkappa', no_args_is_help=True)
-@inputs_function('kappa_hdf5', nargs=1)
-@click.option('--mfp/--frequency',
-              help='x-axis quantity.  [default: frequency]',
-              default=False,
-              show_default=False)
-@direction_option
-@temperature_option
-@click.option('-o', '--output',
-              help='Output filename, sans extension.',
-              default='tp-cumkappa',
-              show_default=True)
-@click.option('-e', '--extension',
-              help='File type.',
-              type=click.Choice(['dat', 'csv'], case_sensitive=False),
-              multiple=True,
-              default=['dat'],
-              show_default=True)
-def save_cumkappa(kappa_hdf5, mfp, direction, temperature, output, extension):
-    """Extracts cumulative kappa from Phono3py hdf5.
-
-    Saves to dat and/ or csv.
-    """
-
-    tp.data.save.cumkappa(kappa_hdf5, mfp=mfp, direction=direction,
-                          temperature=temperature, output=output,
-                          extension=extension)
-    for e in extension:
-        click.echo('{}.{} written'.format(output, e))
-
-    return
-
-
-@save.command('kappa', no_args_is_help=True)
-@inputs_function('kappa_hdf5', nargs=1)
-@directions_option
-@click.option('-o', '--output',
-              help='Output filenames, sans extension.',
-              default='tp-kappa',
-              show_default=True)
-def save_kappa(kappa_hdf5, direction, output):
-    """Extracts kappa from Phono3py hdf5.
-
-    Saves to text file.
-    """
-
-    f = tp.data.load.phono3py(kappa_hdf5, 'ltc')
-
-    units = tp.settings.units()
-    header = 'T({})'.format(units['temperature'])
-    data = [f['temperature']]
-    for d in direction:
-        aniso = tp.data.utilities.resolve(f, 'lattice_thermal_conductivity',
-                                          direction=d)
-        header += ' kappa_{}({})'.format(d, units['lattice_thermal_conductivity'])
-        data.append(aniso['lattice_thermal_conductivity'])
-
-    np.savetxt('{}.dat'.format(output), np.transpose(data), header=header)
-    click.echo('{}.dat written'.format(output))
-
-    return
-
-
-@save.command('zt', no_args_is_help=True)
-@inputs_function('transport_file', nargs=1)
-@click.option('-k', '--kappa',
-              help='Phono3py kappa-mxxx.hdf5.',
-              type=click.Path(exists=True, file_okay=True, dir_okay=False))
-@doping_type_option
-@direction_option
-@interpolate_options
-@click.option('-o', '--output',
-              help='Output filename, sans extension.',
-              default='tp-zt',
-              show_default=True)
-def save_zt(transport_file, kappa, dtype, direction, interpolate, kind, output):
-    """Extracts ZT from electronic transport data file.
-
-    Saves ZT to hdf5 and highlights to yaml, and prints max to stdout.
-    Currently accepts AMSET transport json or BoltzTraP hdf5, along with
-    Phono3py hdf5 for lattice thermal conductivity.
-    """
-
-    tp.data.save.zt(transport_file, kappa, direction=direction, doping=dtype,
-                    tinterp=interpolate, dinterp=interpolate, kind=kind,
-                    output=output)
-    click.echo('{0}.yaml and {0}.hdf5 written'.format(output))
-
-    return
-
-
-
-@tp_cli.group()
-def plot():
-    """Tools for plotting."""
-    return
-
-
-@plot.command(no_args_is_help=True)
-@inputs_function('mesh_h5')
-@click.option('--mfp/--rate',
-              help='Plot mfp instead of rate.  [default: rate]',
-              default=False,
-              show_default=False)
-@click.option('--total/--nototal',
-              help='Plot total  [default: total]',
-              default=True,
-              show_default=False)
-@click.option('-x', '--x',
-              help='x-axis variable.',
-              type=click.Choice(['temperature', 'doping', 'both'],
-                   case_sensitive=False),
-              default='both',
-              show_default=True)
-@click.option('--crt',
-              help='Constant relaxation time rate.  [default: off]',
-              type=float)
-@click.option('--exclude',
-              help='Rates to exclude. Excludes from the graph, *not* '
-                   'from the total calculation.',
-              multiple=True)
-@doping_option
-@direction_option
-@temperature_option
-
-@click.option('-c', '--colour',
-              help='Colourmap name or list of colours in the order '
-                   'plotted. Total and CRT are plotted last.',
-              multiple=True,
-              default=['tab10'],
-              show_default=True)
-@line_options
-
-@xy_limit_options
-@legend_function(label=False)
-@click.option('--long/--short',
-              help='Legend label length.  [default: short]',
-              default=False,
-              show_default=False)
-@plot_io_function('tp-avg-rates')
-@verbose_option
-
-def avg_rates(mesh_h5, mfp, total, x, crt, exclude, doping, direction,
-              temperature, colour, linestyle, marker, xmin, xmax, ymin, ymax,
-              legend_title, legend, location, long, style, large, save, show,
-              extension, output, verbose):
-    """Plots averaged scattering rates or mfp.
-
-    Requires AMSET mesh files. Plots scattering rates averaged over
-    kpoints and weighted by the derivative of the Fermi-Dirac
-<<<<<<< HEAD
-    distribution against tempearture or carrier concentration or both.
-    If one file is given, it will be used for both plots, or if more are
-=======
-    distribution against temperature or carrier concentration or both.
-    If one file is given, it will be used for both plots, or if two are
->>>>>>> 2611408e
-    specified the one with the most temperatures will be used for the
-    temperature plot and the one with the most carrier concentrations
-    will be used for the doping plot. x-limits only work for individual
-    plots.
-    """
-
-    q = 'weighted_mfp' if mfp else 'weighted_rates'
-    if x == 'both':
-        axes = tp.axes.large if large else tp.axes.small
-        fig, ax, add_legend = axes.two_h(style)
-    else:
-        axes = tp.axes.large if large else tp.axes.small
-        fig, ax, add_legend = axes.one(style)
-    tax = ax[0] if x == 'both' else ax
-    dax = ax[1] if x == 'both' else ax
-
-    if len(mesh_h5) == 1:
-        data = [tp.data.load.amset_mesh(mesh_h5[0], q)]
-        tindex = 0
-        dindex = 0
-    elif len(mesh_h5) > 1:
-        data = [tp.data.load.amset_mesh(f, q) for f in mesh_h5]
-        tlen = [len(d['temperature']) for d in data]
-        dlen = [len(d['doping']) for d in data]
-        tindex = np.where(tlen = np.amax(tlen))[0][0]
-        dindex = np.where(dlen = np.amax(dlen))[0][0]
-        if verbose:
-            print('Using {} for the temperature data.'.format(mesh_h5[tindex]))
-            print('Using {} for the doping data.'.format(mesh_h5[dindex]))
-    
-    if exclude != ():
-        for i, d in enumerate(data):
-            delarray = []
-            for j, r in enumerate(d['stype']):
-                if r in exclude:
-                    delarray.append(j)
-            delarray.sort()
-            delarray.reverse()
-            for k in delarray:
-                del d['stype'][k]
-                data[i]['stype'] = d['stype']
-                data[i][q] = np.delete(d[q], k, 0)
-
-    nlines = np.amax([len(d['stype']) for d in data])
-
-    linestyle = list(linestyle)
-    colour = list(colour)
-    marker = list(marker)
-    if len(colour) == 1:
-        colour = colour[0]
-
-    try:
-        colours = mpl.cm.get_cmap(colour)(np.linspace(0, 1, nlines))
-        colours = [c for c in colours]
-    except ValueError:
-        if isinstance(colour, str) and colour == 'skelton':
-            colour = tp.plot.colour.skelton()
-            colours = [colour(i) for i in np.linspace(0, 1, nlines)]
-        else:
-            colours = colour
-
-    while len(colours) < nlines:
-        colours.append(colours[-1])
-    while len(linestyle) < nlines:
-        linestyle.append('solid')
-    while len(marker) < nlines:
-        marker.append(None)
-
-    if long:
-        expanded = {'ADP':   'Acoustic Deformation Potential',
-                    'CRT':   'Constant Relaxation Time',
-                    'IMP':   'Ionised Impurity',
-                    'MFP':   'Mean Free Path',
-                    'PIE':   'Piezoelectric',
-                    'POP':   'Polar Optical Phonon',
-                    'Total': 'Total'}
-        for i in range(len(data)):
-            for r in range(len(data[i]['stype'])):
-                data[i]['stype'][r] = expanded[data[i]['stype'][r]]
-                crtname = expanded['CRT']
-    else:
-        crtname = 'CRT'
-
-    labels = tp.settings.large_labels() if large else tp.settings.labels()
-    if x == 'temperature' or x == 'both':
-        tdata = tp.data.utilities.resolve(data[tindex], q, doping=doping, direction=direction)
-        if verbose:
-            print('Using {} {}.'.format(tdata['meta']['doping'],
-                                        tdata['meta']['units']['doping']))
-        for i, rate in enumerate(data[tindex]['stype']):
-            if total or rate != 'Total':
-                tax.plot(tdata['temperature'], tdata[q][i], color=colours[i],
-                         linestyle=linestyle[i], marker=marker[i], label=rate)
-        if crt is not None:
-            i += 1
-            crtrate = np.full(len(tdata['temperature']), crt)
-            tax.plot(tdata['temperature'], crtrate, color=colours[i],
-                     linestyle=linestyle[i], marker=marker[i], label=crtname)
-        tax.set_xlabel(labels['temperature'])
-        tax.set_ylabel(labels[q])
-        tp.plot.utilities.set_locators(tax, x='linear', y='log')
-
-    if x == 'doping' or x == 'both':
-        ddata = tp.data.utilities.resolve(data[dindex], q, direction=direction,
-                                          temperature=temperature)
-        if verbose:
-            print('Using {} {}.'.format(ddata['meta']['temperature'],
-                                        ddata['meta']['units']['temperature']))
-        for i, rate in enumerate(data[dindex]['stype']):
-            if total or rate != 'Total':
-                dax.plot(np.abs(ddata['doping']), ddata[q][i], color=colours[i],
-                                linestyle=linestyle[i], marker=marker[i],
-                                label=rate)
-        if crt is not None:
-            i += 1
-            crtrate = np.full(len(ddata['doping']), crt)
-            dax.plot(np.abs(ddata['doping']), crtrate, color=colours[i],
-                     linestyle=linestyle[i], marker=marker[i], label=crtname)
-        dax.set_xlabel(labels['doping'])
-        dax.set_ylabel(labels[q])
-        tp.plot.utilities.set_locators(dax, x='log', y='log')
-
-    if legend:
-        if legend_title is None:
-            legend_title = 'Mean Free Path' if mfp else 'Rate'
-        if location is None:
-            add_legend(title=legend_title)
-        else:
-            add_legend(title=legend_title, location=location)
-
-    if x != 'both':
-        if xmin is not None:
-            if xmax is not None:
-                ax.set_xlim(xmin, xmax)
-            else:
-                ax.set_xlim(left=xmin)
-        elif xmax is not None:
-            ax.set_xlim(right=xmax)
-
-        if ymin is not None:
-            if ymax is not None:
-                ax.set_ylim(ymin, ymax)
-            else:
-                ax.set_ylim(bottom=ymin)
-        elif ymax is not None:
-            ax.set_ylim(top=ymax)
-
-    if ymin is not None:
-        if ymax is not None:
-            for a in ax:
-                a.set_ylim(ymin, ymax)
-        else:
-            for a in ax:
-                a.set_ylim(bottom=ymin)
-    elif ymax is not None:
-        for a in ax:
-            a.set_ylim(top=ymax)
-
-    if save:
-        for ext in extension:
-            fig.savefig('{}.{}'.format(output, ext))
-    if show:
-        fig.show()
-
-    return
-
-
-@plot.command(no_args_is_help=True)
-@inputs_function('kappa_hdf5')
-@click.option('--mfp/--frequency',
-              help='x-axis quantity.  [default: frequency]',
-              default=False,
-              show_default=False)
-@click.option('-p', '--percent/--raw',
-              help='Plot kappa in percent of total.  [default: raw]',
-              default=False,
-              show_default=False)
-@click.option('--xmarkers',
-              help='Markers on the mean-free-path-axis.',
-              multiple=True,
-              type=float)
-@click.option('--ymarkers',
-              help='Markers on the kappa-axis. --mfp only.',
-              multiple=True,
-              type=float)
-
-@directions_option
-@temperature_option
-@click.option('--xmin',
-              help='Override minimum x.',
-              type=float)
-@click.option('--minkappa',
-              help='Minimum kappa to plot for --mfp in percent.',
-              type=click.FloatRange(0, 100),
-              default=1.,
-              show_default=True)
-
-@click.option('-c', '--colour',
-              help='Colour(s).',
-              multiple=True,
-              default=None)
-@fill_options
-@line_options
-
-@xy_limit_options
-@legend_function(toggle=False)
-@plot_io_function('tp-cumkappa')
-@verbose_option
-
-def cumkappa(kappa_hdf5, mfp, percent, xmarkers, ymarkers, direction,
-             temperature, minkappa, colour, fill, fillalpha, line, linestyle,
-             marker, xmin, xmax, ymin, ymax, label, legend_title, location,
-             style, large, save, show, extension, output, verbose):
-    """Plots cumulative kappa against frequency or mean free path.
-
-    Reads Phono3py hdf5. Properties such as colour and linestyle loop,
-    so if you have two data files and two directions, only two colours
-    need to be specified, one for each direction; however if you want
-    one for each datafile, each will need to be repeated twice
-    consecutively.
-    """
-
-    linestyle = list(linestyle)
-    colour = list(colour) if len(colour) > 0 else None
-    label = list(label) if len(label) > 0 else None
-    marker = list(marker) if len(marker) > 0 else None
-
-    axes = tp.axes.large if large else tp.axes.small
-    fig, ax, add_legend = axes.one(style)
-
-    if mfp:
-        data = [tp.data.load.phono3py(f, ['mode_kappa', 'mean_free_path']) for f in kappa_hdf5]
-        tp.plot.mfp.add_cum_kappa(ax, data, temperature=temperature,
-                                  direction=direction, colour=colour,
-                                  fill=fill, fillcolour=fillalpha, line=line,
-                                  kmin=minkappa, scale=percent, label=label,
-                                  linestyle=linestyle, marker=marker,
-                                  verbose=verbose, xmarkers=xmarkers,
-                                  ymarkers=ymarkers)
-    else:
-        data = [tp.data.load.phono3py(f, ['mode_kappa', 'frequency']) for f in kappa_hdf5]
-        tp.plot.frequency.add_cum_kappa(ax, data, temperature=temperature,
-                                        direction=direction, colour=colour,
-                                        fill=fill, fillcolour=fillalpha,
-                                        line=line, scale=percent, label=label,
-                                        marker=marker, linestyle=linestyle,
-                                        verbose=verbose)
-
-    if large:
-        if mfp:
-            ax.set_xlabel(tp.settings.large_labels()['mean_free_path'])
-        if percent:
-            ax.set_ylabel(tp.settings.large_labels()['cumulative_percent'])
-        else:
-            ax.set_ylabel(tp.settings.large_labels()['cumulative_kappa'])
-
-    if label is not None:
-        if location is None:
-            add_legend(title=legend_title)
-        else:
-            add_legend(title=legend_title, location=location)
-
-    if xmin is not None:
-        if xmax is not None:
-            ax.set_xlim(xmin, xmax)
-        else:
-            ax.set_xlim(left=xmin)
-    elif xmax is not None:
-        ax.set_xlim(right=xmax)
-
-    if ymin is not None:
-        if ymax is not None:
-            ax.set_ylim(ymin, ymax)
-        else:
-            ax.set_ylim(bottom=ymin)
-    elif ymax is not None:
-        ax.set_ylim(top=ymax)
-
-    if save:
-        for ext in extension:
-            fig.savefig('{}.{}'.format(output, ext))
-    if show:
-        fig.show()
-
-    return
-
-
-@plot.command(no_args_is_help=True)
-@inputs_function('dos_dat', nargs=1)
-@dos_function()
-@fill_options
-@line_options
-
-@xy_limit_options
-@legend_function(label=False)
-@plot_io_function('tp-dos')
-
-def dos(dos_dat, poscar, atoms, sigma, projected, total, total_label,
-        total_colour, colour, fill, fillalpha, line, linestyle, marker,
-        xmin, xmax, ymin, ymax, legend, legend_title, location, style,
-        large, save, show, extension, output):
-    """Plots a phonon density of states."""
-
-    axes = tp.axes.large if large else tp.axes.small
-    fig, ax, add_legend = axes.one(style)
-
-    linestyle = list(linestyle)
-    colour = list(colour)
-    marker = list(marker)
-    if len(colour) == 1:
-        colour = colour[0]
-
-    data = tp.data.load.phonopy_dos(dos_dat, poscar, atoms)
-    tp.plot.frequency.add_dos(ax, data, projected=projected, sigma=sigma,
-                              total=total, totallabel=total_label,
-                              colour=colour, totalcolour=total_colour,
-                              fill=fill, fillalpha=fillalpha, line=line,
-                              linestyle=linestyle, marker=marker)
-    if legend:
-        if location is None:
-            add_legend(title=legend_title)
-        else:
-            add_legend(title=legend_title, location=location)
-
-    if xmin is not None:
-        if xmax is not None:
-            ax.set_xlim(xmin, xmax)
-        else:
-            ax.set_xlim(left=xmin)
-    elif xmax is not None:
-        ax.set_xlim(right=xmax)
-
-    if ymin is not None:
-        if ymax is not None:
-            ax.set_ylim(ymin, ymax)
-        else:
-            ax.set_ylim(bottom=ymin)
-    elif ymax is not None:
-        ax.set_ylim(top=ymax)
-
-    if save:
-        for ext in extension:
-            fig.savefig('{}.{}'.format(output, ext))
-    if show:
-        fig.show()
-
-    return
-
-
-@plot.command(no_args_is_help=True)
-@click.option('-k', '--kfile',
-              help='Thermal data filename(s). Required for a '
-                   '--component of lattice or total.',
-              multiple=True)
-@click.option('-e', '--efile',
-              help='Electronic data filename(s). Required for a '
-                   '--component of electronic or total.',
-              multiple=True)
-@click.option('--component',
-              help='Thermal conductivity component.',
-              default='lattice',
-              type=click.Choice(['lattice', 'electronic', 'total'],
-                                case_sensitive=False),
-              show_default=True)
-@directions_option
-@click.option('--tmin',
-              help='Minimum temperature to plot, by default in K.',
-              default=300.,
-              show_default=True)
-@click.option('--tmax',
-              help='Maximum temperature to plot, by default in K.',
-              default=np.inf,
-              show_default=False)
-@doping_type_option
-@doping_option
-
-@click.option('-c', '--colour',
-              help='Colourmap name or min and max colours or list of '
-                   'colours.',
-              multiple=True,
-              default=['tab10'],
-              show_default=True)
-@line_options
-
-@xy_limit_options
-@legend_function()
-@plot_io_function('tp-kappa')
-
-def kappa(kfile, efile, component, direction, tmin, tmax, dtype, doping,
-          colour, linestyle, marker, xmin, xmax, ymin, ymax, label,
-          legend_title, legend, location, style, large, save, show, extension,
-          output):
-    """Plots line graphs of thermal conductivity against temperature.
-
-    Currently not all combinations of inputs work. If multiple --direction
-    are specified, only the first file will be read. If --component is
-    total and one --direction but multiple sets of files are specified,
-    either there must be the same number of each, or only one file of
-    one type (electronic or phononic), in which case it is used for all
-    instances of the other.
-    """
-    # Future: If multiple components are specified, only one set of
-    # input files are accepted.?
-
-    linestyle = list(linestyle)
-    marker = list(marker)
-    label = list(label)
-    colour = list(colour)
-
-    tc = 'thermal_conductivity'
-    etc = 'electronic_thermal_conductivity'
-    ltc = 'lattice_thermal_conductivity'
-
-    axes = tp.axes.large if large else tp.axes.small
-    fig, ax, add_legend = axes.one(style)
-
-    if component in ['electronic', 'total']:
-        if len(efile) != 0:
-            edata = []
-            for f in efile:
-                try:
-                    edata.append(tp.data.load.amset(f, 'etc'))
-                except UnicodeDecodeError:
-                    edata.append(tp.data.load.boltztrap(f, 'etc', doping=dtype))
-        else:
-            raise Exception('--efile must be specified for a '
-                            '--component of electronic or total.')
-    if component in ['lattice', 'total']:
-        if len(kfile) != 0:
-            kdata = []
-            for f in kfile:
-                kdata.append(tp.data.load.phono3py(f, 'ltc'))
-        else:
-            raise Exception('--kfile must be specified for a '
-                            '--component of lattice or total.')
-
-    data = []
-    defleg = {'labels': [], 'title': None} # default legend 
-    if component == 'total':
-        q = tc
-        if len(direction) > 1:
-            defleg['title'] = 'Direction'
-            defleg['labels'] = direction
-            for d in direction:
-                kdata2 = tp.data.utilities.resolve(kdata[0], ltc, direction=d)
-                edata2 = tp.data.utilities.resolve(edata[0], etc, doping=doping,
-                                                   direction=d)
-                kdata2, edata2 = tp.calculate.interpolate(kdata2, edata2,
-                                                          'temperature', ltc,
-                                                          etc, kind='cubic')
-                data.append({'temperature': kdata2['temperature'],
-                             tc:            kdata2[ltc] + edata2[etc]})
-        elif len(kdata) == len(edata):
-            defleg['title'] = 'Phononic Data'
-            defleg['labels'] = kfile
-            for i in range(len(kdata)):
-                kdata[i] = tp.data.utilities.resolve(kdata[i], ltc,
-                                                     direction=direction[0])
-                edata[i] = tp.data.utilities.resolve(edata[i], etc, doping=doping,
-                                                     direction=direction[0])
-                kdata[i], edata[i] = tp.calculate.interpolate(kdata[i],
-                                                              edata[i],
-                                                              'temperature',
-                                                              ltc, etc,
-                                                              kind='cubic')
-                data.append({'temperature': kdata[i]['temperature'],
-                             tc:            kdata[i][ltc] + edata[i][etc]})
-        elif len(kdata) == 1:
-            defleg['title'] = 'Electronic Data'
-            defleg['labels'] = efile
-            kdata[0] = tp.data.utilities.resolve(kdata[0], ltc,
-                                                 direction=direction[0])
-            for i in range(len(edata)):
-                edata[i] = tp.data.utilities.resolve(edata[i], etc, doping=doping,
-                                                     direction=direction[0])
-                kdata2 = kdata[0] # in case of different-sized arrays
-                kdata2, edata[i] = tp.calculate.interpolate(kdata2, edata[i],
-                                                            'temperature',
-                                                            ltc, etc,
-                                                            kind='cubic')
-                data.append({'temperature': kdata[i]['temperature'],
-                             tc:            kdata2[ltc] + edata[i][etc]})
-        elif len(edata) == 1:
-            defleg['title'] = 'Phononic Data'
-            defleg['labels'] = kfile
-            edata[0] = tp.data.utilities.resolve(edata[0], etc, doping=doping,
-                                                 direction=direction[0])
-            for i in range(len(kdata)):
-                kdata[i] = tp.data.utilities.resolve(kdata[i], ltc,
-                                                     direction=direction[0])
-                edata2 = edata[0]
-                kdata[i], edata2 = tp.calculate.interpolate(kdata[i], edata2,
-                                                            'temperature',
-                                                            ltc, etc,
-                                                            kind='cubic')
-                data.append({'temperature': kdata[i]['temperature'],
-                             tc:            kdata[i][ltc] + edata2[etc]})
-    elif component == 'lattice':
-        q = ltc
-        if len(direction) > 1:
-            defleg['title'] = 'Direction'
-            defleg['labels'] = direction
-            for d in direction:
-                kdata2 = tp.data.utilities.resolve(kdata[0], ltc, direction=d)
-                data.append({'temperature': kdata2['temperature'],
-                             tc:            kdata2[ltc]})
-        else:
-            defleg['title'] = 'Phononic Data'
-            defleg['labels'] = kfile
-            for i in range(len(kdata)):
-                kdata[i] = tp.data.utilities.resolve(kdata[i], ltc,
-                                                     direction=direction[0])
-                data.append({'temperature': kdata[i]['temperature'],
-                             tc:            kdata[i][ltc]})
-    elif component == 'electronic':
-        q = etc
-        if len(direction) > 1:
-            defleg['title'] = 'Direction'
-            defleg['labels'] = direction
-            for d in direction:
-                edata2 = tp.data.utilities.resolve(edata[0], etc, direction=d)
-                data.append({'temperature': edata2['temperature'],
-                             tc:            edata2[etc]})
-        else:
-            defleg['title'] = 'Electronic Data'
-            defleg['labels'] = efile
-            for i in range(len(edata)):
-                edata[i] = tp.data.utilities.resolve(edata[i], etc, doping=doping,
-                                                     direction=direction[0])
-                data.append({'temperature': edata[i]['temperature'],
-                             tc:            edata[i][etc]})
-
-    if label == []:
-        label = defleg['labels']
-        if legend_title is None:
-            legend_title = defleg['title']
-
-    try:
-        colours = mpl.cm.get_cmap(colour[0])(np.linspace(0, 1, len(data)))
-        colours = [c for c in colours]
-    except ValueError:
-        if isinstance(colour[0], str) and colour[0] == 'skelton':
-            colour = tp.plot.colour.skelton()
-            colours = [colour(i) for i in np.linspace(0, 1, len(data))]
-        elif len(colour) == 2 and len(data) != 2:
-            colour = tp.plot.colour.linear(*colour)
-            colours = [colour(i) for i in np.linspace(0, 1, len(data))]
-        else:
-            colours = colour
-
-    while len(colours) < len(data):
-        colours.append(colours[-1])
-    while len(linestyle) < len(data):
-        linestyle.append('solid')
-    while len(marker) < len(data):
-        marker.append(None)
-    while len(label) < len(data):
-        label.append(None)
-
-    for i in range(len(data)):
-        j = np.where((np.array(data[i]['temperature']) <= tmax)
-                   & (np.array(data[i]['temperature']) >= tmin))[0]
-
-        ax.plot(np.array(data[i]['temperature'])[j], data[i][tc][j],
-                label=label[i], linestyle=linestyle[i], marker=marker[i],
-                c=colours[i])
-
-    if xmin is not None:
-        if xmax is not None:
-            ax.set_xlim(xmin, xmax)
-        else:
-            ax.set_xlim(left=xmin)
-    elif xmax is not None:
-        ax.set_xlim(right=xmax)
-
-    if ymin is not None:
-        if ymax is not None:
-            ax.set_ylim(ymin, ymax)
-        else:
-            ax.set_ylim(bottom=ymin)
-    elif ymax is not None:
-        ax.set_ylim(top=ymax)
-
-    axlabels = tp.settings.large_labels() if large else tp.settings.labels()
-    ax.set_xlabel(axlabels['temperature'])
-    ax.set_ylabel(axlabels[q])
-    tp.plot.utilities.set_locators(ax, 'linear', 'linear')
-    if legend:
-        if location is None:
-            add_legend(title=legend_title)
-        else:
-            add_legend(title=legend_title, location=location)
-
-    if save:
-        for ext in extension:
-            fig.savefig('{}.{}'.format(output, ext))
-    if show:
-        fig.show()
-
-    return
-
-
-@plot.command(no_args_is_help=True)
-@inputs_function('transport_file', nargs=1)
-@click.option('-z', '--zt',
-              help='Target ZT.',
-              type=click.FloatRange(0),
-              default=2.,
-              show_default=True)
-
-@direction_option
-@interpolate_options
-
-@click.option('-c', '--colour',
-              help='Colourmap name or highlight colour or min and max '
-                   'and highlight colours to generate a colourmap '
-                   'from. Colour may be #rrggbb or a named colour in '
-                   'matplotlib.',
-              multiple=True,
-              default=['viridis'],
-              show_default=True)
-@click.option('-n', '--negativecolour',
-              help='Colour for values below --cmin.',
-              default='grey',
-              show_default=True)
-
-@xy_limit_options
-@c_limit_options
-@plot_io_function('tp-kappa-target')
-
-def kappa_target(transport_file, zt, direction, interpolate, kind, colour,
-                 negativecolour, xmin, xmax, ymin, ymax, cmin, cmax, style,
-                 large, save, show, extension, output):
-    """Plots lattice thermal conductivity to reach a target ZT.
-
-    Currently accepts AMSET transport json or BoltzTraP hdf5.
-    """
-
-    equants = ['conductivity', 'seebeck', 'etc']
-    cmin = 0 if cmin is None else cmin
-    if len(colour) == 1:
-        colour = colour[0]
-    else:
-        colour = list(colour)
-
-    axes = tp.axes.large if large else tp.axes.small
-    try:
-        edata = tp.data.load.amset(transport_file, equants)
-    except UnicodeDecodeError:
-        edata = tp.data.load.boltztrap(transport_file, equants)
-
-    fig, ax, _ = axes.one_colourbar(style)
-
-    cbar = tp.plot.heatmap.add_kappa_target(ax, edata, zt=zt,
-                                            direction=direction,
-                                            xinterp=interpolate,
-                                            yinterp=interpolate,
-                                            kind=kind, colour=colour,
-                                            negativecolour=negativecolour,
-                                            xmin=xmin, xmax=xmax, ymin=ymin,
-                                            ymax=ymax, cmin=cmin, cmax=cmax)
-
-    if large:
-        cbar.set_label(tp.settings.large_labels()['lattice_thermal_conductivity'])
-
-    if save:
-        for ext in extension:
-            fig.savefig('{}.{}'.format(output, ext))
-    if show:
-        fig.show()
-
-    return
-
-
-@plot.command('phonons', no_args_is_help=True)
-@inputs_function('band_yaml')
-@click.option('--bandmin',
-              help='Minimum band index.',
-              type=click.IntRange(0))
-@click.option('--bandmax',
-              help='Maximum band index.',
-              type=click.IntRange(0))
-
-@click.option('-c', '--colour',
-              help='Colourmap name or min and max colours or list of '
-                   'colours.',
-              multiple=True,
-              default=['winter_r'],
-              show_default=True)
-@click.option('-a', '--alpha',
-              help='Line transparency (0 (transparent) - 1 (opaque)). Useful'
-                   'for dense plots.',
-              type=click.FloatRange(0, 1),
-              default=1.,
-              show_default=True)
-@line_options
-@click.option('--xmarkcolour',
-              help='High-symmetry point line colour.',
-              default='black',
-              show_default=True)
-@click.option('--xmarklinestyle',
-              help='High-symmetry point linestyle.',
-              default='solid',
-              show_default=True)
-
-@click.option('-d', '--dos',
-              help='projected_dos.dat or equivalent for optional DoS plot.',
-              type=click.Path(exists=True, file_okay=True, dir_okay=False))
-@dos_function(['--doscolour'])
-@fill_options
-
-@legend_function(toggle=False)
-@plot_io_function('tp-phonons')
-
-def converge_phonons(band_yaml, bandmin, bandmax, colour, alpha, linestyle,
-                     marker, xmarkcolour, xmarklinestyle, dos, poscar, atoms,
-                     projected, sigma, total, total_label, total_colour,
-                     doscolour, fill, fillalpha, line, label, legend_title,
-                     location, style, large, save, show, extension, output):
-    """Plots and overlays phonon dispersions.
-
-    Can have optional DoS on the side.
-    """
-
-    # Really the DoS bit should be in a chained command, but I'm having
-    # trouble getting that working atm.
-
-    linestyle = list(linestyle)
-    if len(colour) == 1:
-        colour = colour[0]
-    else:
-        colour = list(colour)
-    if len(marker) == 0:
-        marker = [None]
-    else:
-        marker = list(marker)
-    if len(label) == 0:
-        label = [None]
-    else:
-        label = list(label)
-    if len(doscolour) == 1:
-        doscolour = doscolour[0]
-    else:
-        doscolour = list(doscolour)
-
-    data = [tp.data.load.phonopy_dispersion(f) for f in band_yaml]
-
-    axes = tp.axes.large if large else tp.axes.small
-    if dos is None:
-        fig, ax, add_legend = axes.one(style)
-    else:
-        fig, ax, add_legend = axes.one_dos(style)
-        dosax = ax[1]
-        ax = ax[0]
-
-    tp.plot.phonons.add_multi(ax, data, colour=colour, linestyle=linestyle,
-                              marker=marker, label=label, bandmin=bandmin,
-                              bandmax=bandmax, alpha=alpha,
-                              xmarkkwargs={'color':     xmarkcolour,
-                                           'linestyle': xmarklinestyle})
-    if dos is not None:
-        dosdata = tp.data.load.phonopy_dos(dos, poscar, atoms)
-        tp.plot.frequency.add_dos(dosax, dosdata, projected=projected,
-                                  sigma=sigma, total=total,
-                                  totallabel=total_label, colour=doscolour,
-                                  totalcolour=total_colour, fill=fill,
-                                  fillalpha=fillalpha, line=line, invert=True)
-        ax.set_ylim(dosax.get_ylim())
-        tp.plot.utilities.set_locators(dosax, dos=True)
-
-    if label != [None] or dos is not None:
-        if location is None:
-            add_legend(title=legend_title)
-        else:
-            add_legend(title=legend_title, location=location)
-
-    if save:
-        for ext in extension:
-            fig.savefig('{}.{}'.format(output, ext))
-    if show:
-        fig.show()
-
-    return
-
-
-@plot.command(no_args_is_help=True)
-@inputs_function('transport_file')
-@click.option('-k', '--kfile',
-              help='Thermal data filename(s). Required for a --quantity '
-                   'of lattice_ or total_thermal_conductivity.',
-              multiple=True)
-@click.option('-q', '--quantity',
-              help='Quantity(/ies) to plot. Max: 4.',
-              multiple=True,
-              default=['conductivity', 'seebeck',
-                       'electronic_thermal_conductivity'],
-              show_default=True)
-@directions_option
-@click.option('--tmin',
-              help='Minimum temperature to plot, by default in K.',
-              default=300.,
-              show_default=True)
-@click.option('--tmax',
-              help='Maximum temperature to plot, by default in K.',
-              default=np.inf,
-              show_default=False)
-@doping_type_option
-@dopings_option
-
-@click.option('-c', '--colour',
-              help='Colourmap name or min and max colours or list of '
-                   'colours.',
-              multiple=True,
-              default=['tab10'],
-              show_default=True)
-@line_options
-
-@xy_limit_options
-@legend_function()
-@plot_io_function('tp-transport')
-
-def transport(transport_file, kfile, quantity, direction, tmin, tmax, dtype,
-              doping, colour, linestyle, marker, xmin, xmax, ymin, ymax,
-              label, legend_title, legend, location, style, large, save, show,
-              extension, output):
-    """Plots line graphs of transport properties against temperature.
-
-    Currently not all combinations of inputs work. The order of
-    precedence is lines represent doping > direction > files.
-    If using multiple sets of files (so only one doping and direction),
-    either there must be the same number of each, or only one file of
-    one type, in which case it is used for all instances of the other.
-
-    Changing the y-axis limits is also not currently supported (we
-    recommend changing the temperatures plotted instead).
-    """
-
-    if len(quantity) < 1 or len(quantity) > 4:
-        raise Exception('--quantity must be between 1 and 4 items long.')
-    tnames = tp.settings.to_tp()
-    quantity = [tnames[q] if q in tnames else q for q in quantity]
-
-    linestyle = list(linestyle)
-    marker = list(marker)
-    label = list(label)
-    colour = list(colour)
-
-    tc = 'thermal_conductivity'
-    etc = 'electronic_thermal_conductivity'
-    ltc = 'lattice_thermal_conductivity'
-
-    axes = tp.axes.large if large else tp.axes.small
-    axf = [axes.one, axes.two_h, axes.three_h, axes.four_square]
-    axlabels = tp.settings.large_labels() if large else tp.settings.labels()
-    fig, ax, add_legend =  axf[len(quantity) - 1](style)
-    if len(quantity) == 4:
-        ax = [ax[0][0], ax[0][1], ax[1][0], ax[1][1]]
-    elif len(quantity) == 1:
-        ax = [ax]
-
-    edata = []
-    for f in transport_file:
-        try:
-            edata.append(tp.data.load.amset(f, quantity))
-        except UnicodeDecodeError:
-            edata.append(tp.data.load.boltztrap(f, quantity, doping=dtype))
-    if ltc in quantity or tc in quantity:
-        if len(kfile) != 0:
-            kdata = []
-            if len(transport_file) != len(kfile) and len(transport_file) != 1 and \
-               len(kfile) != 1:
-                raise Exception('Could not match electronic and phononic data. '
-                                'either only one file should be specified for '
-                                'one, or both should be the same length.')
-            for f in kfile:
-                kdata.append(tp.data.load.phono3py(f))
-        else:
-            raise Exception('--kfile must be specified for a '
-                            '--quantity of {} or {}.'.format(ltc, tc))
-    else:
-        kdata = None
-
-    for e in edata:
-        e['doping'] = np.abs(e['doping'])
-
-    data = [[], [], [], []]
-    defleg = {'labels': [], 'title': None} # default legend 
-    # The data array could get quite large and memory inefficient, but
-    # looping through the plot function at the end is more maintainable
-    # compared to putting one in every if statement :shrug:
-    lendata = 1
-    for i, q in enumerate(quantity):
-        if len(doping) > 1: # one line per doping
-            lendata = len(doping)
-            defleg['title'] = axlabels['doping']
-            if q == tc:
-                kdata2 = deepcopy(kdata[0])
-                kdata2 = tp.data.utilities.resolve(kdata2, ltc,
-                                                   direction=direction[0])
-                dopelist = []
-                for d in doping:
-                    edata2 = deepcopy(edata[0])
-                    edata2 = tp.data.utilities.resolve(edata2, etc, doping=d,
-                                                       direction=direction[0])
-                    dopelist.append('{:.2e}'.format(edata2['meta']['doping']))
-                    kdata3, edata2 = tp.calculate.interpolate(kdata2, edata2,
-                                                              'temperature',
-                                                              ltc, etc,
-                                                              kind='cubic')
-                    data[i].append({'temperature': kdata3['temperature'],
-                                    q:             kdata3[ltc] + edata2[etc]})
-                defleg['labels'] = dopelist
-            elif q in edata[0] and \
-                 'temperature' in edata[0]['meta']['dimensions'][q]:
-                dopelist = []
-                for d in doping:
-                    edata2 = deepcopy(edata[0])
-                    edata2 = tp.data.utilities.resolve(edata2, q, doping=d,
-                                                       direction=direction[0])
-                    dopelist.append('{:.2e}'.format(edata2['meta']['doping']))
-                    data[i].append({'temperature': edata2['temperature'],
-                                    q:             edata2[q]})
-                defleg['labels'] = dopelist
-            elif kdata is not None and q in kdata[0] and \
-                 'temperature' in kdata[0]['meta']['dimensions'][q]:
-                kdata2 = deepcopy(kdata[0])
-                kdata2 = tp.data.utilities.resolve(kdata2, q,
-                                                   direction=direction[0])
-                data[i].append({'temperature': kdata2['temperature'],
-                                q:             kdata2[q]})
-        elif len(direction) > 1: # one line per direction
-            lendata = len(direction)
-            defleg['title'] = 'Direction'
-            defleg['labels'] = direction
-            if q == tc:
-                for d in direction:
-                    kdata2 = deepcopy(kdata[0])
-                    kdata2 = tp.data.utilities.resolve(kdata2, ltc,
-                                                       direction=d)
-                    edata2 = deepcopy(edata[0])
-                    edata2 = tp.data.utilities.resolve(edata2, etc,
-                                                       doping=doping[0],
-                                                       direction=d)
-                    kdata2, edata2 = tp.calculate.interpolate(kdata2, edata2,
-                                                              'temperature',
-                                                              ltc, etc,
-                                                              kind='cubic')
-                    data[i].append({'temperature': kdata2['temperature'],
-                                    q:             kdata2[ltc] + edata2[etc]})
-            elif q in edata[0] and \
-                 'temperature' in edata[0]['meta']['dimensions'][q]:
-                for d in direction:
-                    edata2 = deepcopy(edata[0])
-                    edata2 = tp.data.utilities.resolve(edata2, q,
-                                                       doping=doping[0],
-                                                       direction=d)
-                    data[i].append({'temperature': edata2['temperature'],
-                                    q:             edata2[q]})
-            elif kdata is not None and q in kdata[0] and \
-                 'temperature' in kdata[0]['meta']['dimensions'][q]:
-                for d in direction:
-                    kdata2 = deepcopy(kdata[0])
-                    kdata2 = tp.data.utilities.resolve(kdata2, q,
-                                                       direction=d)
-                    data[i].append({'temperature': kdata2['temperature'],
-                                    q:             kdata2[q]})
-        else: # one line per file/ one line
-            if q == tc:
-                lendata = len(kdata)
-                if len(kdata) == len(edata):
-                    defleg['title'] = 'Electronic Data'
-                    defleg['labels'] = transport_file
-                    for j in range(len(kdata)):
-                        kdata2 = deepcopy(kdata[j])
-                        edata2 = deepcopy(edata[j])
-                        kdata2 = tp.data.utilities.resolve(kdata2, ltc,
-                                                           direction=direction[0])
-                        edata2 = tp.data.utilities.resolve(edata2, etc,
-                                                           doping=doping[0],
-                                                           direction=direction[0])
-                        kdata2, edata2 = tp.calculate.interpolate(kdata2, edata2,
-                                                                  'temperature',
-                                                                  ltc, etc,
-                                                                  kind='cubic')
-                        data[i].append({'temperature': kdata2['temperature'],
-                                        q:             kdata2[ltc] + edata2[etc]})
-                elif len(kdata) == 1:
-                    defleg['title'] = 'Electronic Data'
-                    defleg['labels'] = transport_file
-                    lendata = len(edata)
-                    kdata2 = deepcopy(kdata[0])
-                    kdata2 = tp.data.utilities.resolve(kdata, ltc,
-                                                       direction=direction[0])
-                    for j in range(len(edata)):
-                        edata2 = deepcopy(edata[j])
-                        edata2 = tp.data.utilities.resolve(edata2, etc,
-                                                           doping=doping[0],
-                                                           direction=direction[0])
-                        kdata2, edata2 = tp.calculate.interpolate(kdata2, edata2,
-                                                                  'temperature',
-                                                                  ltc, etc,
-                                                                  kind='cubic')
-                        data[i].append({'temperature': kdata2['temperature'],
-                                        q:             kdata2[ltc] + edata2[etc]})
-                elif len(edata) == 1:
-                    defleg['title'] = 'Phononic Data'
-                    defleg['labels'] = kfile
-                    edata2 = deepcopy(edata[0])
-                    edata2 = tp.data.utilities.resolve(edata2, etc,
-                                                       doping=doping[0],
-                                                       direction=direction[0])
-                    for j in range(len(kdata)):
-                        kdata2 = deepcopy(kdata[j])
-                        kdata2 = tp.data.utilities.resolve(kdata2, ltc,
-                                                           direction=direction[0])
-                        kdata2, edata2 = tp.calculate.interpolate(kdata2, edata2,
-                                                                  'temperature',
-                                                                  ltc, etc,
-                                                                  kind='cubic')
-                        data[i].append({'temperature': kdata2['temperature'],
-                                        q:             kdata2[ltc] + edata2[etc]})
-            elif q in edata[0] and 'temperature' in edata[0]['meta']['dimensions'][q]:
-                if len(edata) > 1:
-                    lendata = len(edata)
-                    defleg['title'] = 'Electronic Data'
-                    defleg['labels'] = transport_file
-                elif defleg['title'] is None:
-                    defleg['title'] = 'Electronic Data'
-                    defleg['labels'] = transport_file
-                for j in range(len(edata)):
-                    edata2 = deepcopy(edata[j])
-                    edata2 = tp.data.utilities.resolve(edata2, q,
-                                                       doping=doping[0],
-                                                       direction=direction[0])
-                    data[i].append({'temperature': edata2['temperature'],
-                                    q:             edata2[q]})
-            elif kdata is not None and q in kdata[0] and \
-                 'temperature' in kdata[0]['meta']['dimensions'][q]:
-                if len(kdata) > 1:
-                    lendata = len(kdata)
-                    defleg['title'] = 'Phononic Data'
-                    defleg['labels'] = kfile
-                elif defleg['title'] is None:
-                    defleg['title'] = 'Phononic Data'
-                    defleg['labels'] = kfile
-                for j in range(len(kdata)):
-                    kdata2 = deepcopy(kdata[j])
-                    kdata2 = tp.data.utilities.resolve(kdata2, q,
-                                                       direction=direction[0])
-                    data[i].append({'temperature': kdata2['temperature'],
-                                    q:             kdata2[q]})
-
-    try:
-        colours = mpl.cm.get_cmap(colour[0])(np.linspace(0, 1, lendata))
-        colours = [c for c in colours]
-    except ValueError:
-        if isinstance(colour[0], str) and colour[0] == 'skelton':
-            colour = tp.plot.colour.skelton()
-            colours = [colour(i) for i in np.linspace(0, 1, lendata)]
-        elif len(colour) == 2 and len(data) != 2:
-            colour = tp.plot.colour.linear(*colour)
-            colours = [colour(i) for i in np.linspace(0, 1, lendata)]
-        else:
-            colours = colour
-
-    if label == []:
-        label = defleg['labels']
-        if legend_title is None:
-            legend_title = defleg['title']
-
-    while len(colours) < lendata:
-        colours.append(colours[-1])
-    while len(linestyle) < lendata:
-        linestyle.append('solid')
-    while len(marker) < lendata:
-        marker.append(None)
-    while len(label) < lendata:
-        label.append(None)
-
-    for i, d in enumerate(data):
-        for j, d2 in enumerate(d):
-            d2['temperature'] = np.array(d2['temperature'])
-            k = np.where((d2['temperature'] <= tmax)
-                       & (d2['temperature'] >= tmin))[0]
-
-            ax[i].plot(d2['temperature'][k], d2[quantity[i]][k],
-                       linestyle=linestyle[j], marker=marker[j], c=colours[j],
-                       label=label[j])
-
-    for i, q in enumerate(quantity):
-        ax[i].set_xlabel(axlabels['temperature'])
-        ax[i].set_ylabel(axlabels[q])
-        if len(doping) > 1 and q in ['conductivity', etc]:
-            tp.plot.utilities.set_locators(ax[i], 'linear', 'log')
-        else:
-            tp.plot.utilities.set_locators(ax[i], 'linear', 'linear')
-    if legend:
-        if location is None:
-            add_legend(title=legend_title)
-        else:
-            add_legend(title=legend_title, location=location)
-
-    for a in ax:
-        if xmin is not None:
-            if xmax is not None:
-                a.set_xlim(xmin, xmax)
-            else:
-                a.set_xlim(left=xmin)
-        elif xmax is not None:
-            a.set_xlim(right=xmax)
-
-    #if ymin is not None:
-    #    if ymax is not None:
-    #        ax.set_ylim(ymin, ymax)
-    #    else:
-    #        ax.set_ylim(bottom=ymin)
-    #elif ymax is not None:
-    #    ax.set_ylim(top=ymax)
-
-    if save:
-        for ext in extension:
-            fig.savefig('{}.{}'.format(output, ext))
-    if show:
-        fig.show()
-
-    return
-
-
-@plot.command(no_args_is_help=True)
-@inputs_function('kappa_hdf5', nargs=1)
-@click.option('-y',
-              help='y-axis quantity. Options include frequency, kappa, '
-                   'group_velocity, lifetime, mean_free_path, '
-                   'occupation and ph_ph_strength.',
-              default='kappa',
-              show_default=True)
-@click.option('-x',
-              help='x-axis quantity. Options include frequency, kappa, '
-                   'group_velocity, lifetime, mean_free_path, '
-                   'occupation and ph_ph_strength.',
-              default='frequency',
-              show_default=True)
-@click.option('-p', '--projected',
-              help='Optional colour quantity. Options include density, '
-                   'which colours by point density, or the usual '
-                   'frequency, kappa, group_velocity, lifetime, '
-                   'mean_free_path, occupation and ph_ph_strength.')
-
-@direction_option
-@temperature_option
-
-@click.option('-c', '--colour',
-              help='Colourmap name or colour or list of colours (one '
-                   'per band). If --projected, only colourmap name.',
-              multiple=True,
-              default=['viridis'],
-              show_default=True)
-@click.option('-a', '--alpha',
-              help='Marker opacity.',
-              type=click.FloatRange(0., 1.),
-              default=0.3,
-              show_default=True)
-@click.option('-l', '--linewidth',
-              help='Marker edge linewidth.',
-              type=click.FloatRange(0),
-              default=0.,
-              show_default=True)
-@click.option('--edgecolour',
-              help='Marker edge colour.',
-              default='black',
-              show_default=True)
-@click.option('-m', '--marker',
-              help='Marker shape.',
-              default='.',
-              show_default=True)
-@click.option('--markersize',
-              help='Marker size.',
-              type=click.FloatRange(0),
-              default=1.,
-              show_default=True)
-
-@click.option('--xscale',
-              help='Override x-scale.',
-              type=click.Choice(['linear', 'log'], case_sensitive=False))
-@click.option('--yscale',
-              help='Override y-scale.',
-              type=click.Choice(['linear', 'log'], case_sensitive=False))
-@click.option('--cscale',
-              help='Override colour-scale if projected.',
-              type=click.Choice(['linear', 'log'], case_sensitive=False))
-@xy_limit_options
-@c_limit_options
-
-@plot_io_function('tp-waterfall')
-@verbose_option
-
-def waterfall(kappa_hdf5, y, x, projected, direction, temperature, colour, alpha,
-              linewidth, edgecolour, marker, markersize, xscale, yscale,
-              cscale, xmin, xmax, ymin, ymax, cmin, cmax, style, large,
-              save, show, extension, output, verbose):
-    """Plots 3rd-order phonon properties per band per q-point."""
-
-    axes = tp.axes.large if large else tp.axes.small
-    if len(colour) == 1:
-        colour = colour[0]
-    else:
-        colour = list(colour)
-
-    tnames = tp.settings.to_tp()
-    y = tnames[y] if y in tnames else y
-    x = tnames[x] if x in tnames else x
-    if y == 'lattice_thermal_conductivity': y = 'mode_kappa'
-    if x == 'lattice_thermal_conductivity': x = 'mode_kappa'
-    quantities = [x, y]
-    if projected == 'density':
-        pass
-    elif projected is not None:
-        projected = tnames[projected] if projected in tnames else projected
-        if projected == 'lattice_thermal_conductivity': projected = 'mode_kappa'
-        quantities.append(projected)
-    data = tp.data.load.phono3py(kappa_hdf5, quantities)
-
-    if projected is None or projected == 'density':
-        fig, ax, _ = axes.one(style)
-    else:
-        fig, ax, _ = axes.one_colourbar(style)
-
-    if projected == 'density':
-        cbar = tp.plot.frequency.add_density(ax, data, y, xquantity=x,
-                                             temperature=temperature,
-                                             direction=direction,
-                                             colour=colour, alpha=alpha,
-                                             linewidth=linewidth,
-                                             edgecolors=edgecolour,
-                                             marker=marker, s=markersize,
-                                             verbose=verbose)
-    elif projected is not None:
-        cbar = tp.plot.frequency.add_projected_waterfall(ax, data, y,
-                  projected, xquantity=x, temperature=temperature,
-                  direction=direction, colour=colour, alpha=alpha,
-                  linewidth=linewidth, edgecolors=edgecolour, marker=marker,
-                  s=markersize, cmin=cmin, cmax=cmax, cscale=cscale,
-                  verbose=verbose)
-    else:
-        tp.plot.frequency.add_waterfall(ax, data, y, xquantity=x,
-                                        temperature=temperature,
-                                        direction=direction, colour=colour,
-                                        alpha=alpha, linewidth=linewidth,
-                                        edgecolors=edgecolour, marker=marker,
-                                        s=markersize, verbose=verbose)
-
-    tp.plot.utilities.set_locators(ax, xscale, yscale)
-
-    if large:
-        ax.set_xlabel(tp.settings.large_labels()[x])
-        ax.set_ylabel(tp.settings.large_labels()[y])
-        if projected is not None:
-            cbar.set_label(tp.settings.large_labels()[projected])
-
-    if xmin is not None:
-        if xmax is not None:
-            ax.set_xlim(xmin, xmax)
-        else:
-            ax.set_xlim(left=xmin)
-    elif xmax is not None:
-        ax.set_xlim(right=xmax)
-
-    if ymin is not None:
-        if ymax is not None:
-            ax.set_ylim(ymin, ymax)
-        else:
-            ax.set_ylim(bottom=ymin)
-    elif ymax is not None:
-        ax.set_ylim(top=ymax)
-
-    if save:
-        for ext in extension:
-            fig.savefig('{}.{}'.format(output, ext))
-    if show:
-        fig.show()
-
-    return
-
-
-@plot.command(no_args_is_help=True)
-@inputs_function('band_yaml', nargs=1)
-@inputs_function('kappa_hdf5', nargs=1)
-
-@temperature_option
-@click.option('-p', '--poscar',
-              help='POSCAR path.',
-              type=click.Path(exists=True, file_okay=True, dir_okay=False),
-              default='POSCAR',
-              show_default=True)
-
-@click.option('-c', '--colour',
-              help='Colourmap name or max colour (fades to white) or '
-                   'min and max colours to generate a colourmap from. '
-                   'Colour format must be hex or rgb (array) or a '
-                   'named colour recognised by matplotlib.',
-              multiple=True,
-              default=['viridis'],
-              show_default=True)
-@click.option('--smoothing',
-              help='Every n points to sample.',
-              default=5,
-              show_default=True)
-
-@plot_io_function('tp-wideband')
-@verbose_option
-
-def wideband(band_yaml, kappa_hdf5, temperature, poscar, colour, smoothing, style,
-             large, save, show, extension, output, verbose):
-    """Plots a broadened phonon dispersion."""
-
-    axes = tp.axes.large if large else tp.axes.small
-    if len(colour) == 1:
-        colour = colour[0]
-    else:
-        colour = list(colour)
-
-    pdata = tp.data.load.phonopy_dispersion(band_yaml)
-    kdata = tp.data.load.phono3py(kappa_hdf5, 'wideband')
-
-    fig, ax, _ = axes.one(style)
-
-    tp.plot.phonons.add_wideband(ax, kdata, pdata, temperature=temperature,
-                                 poscar=poscar, smoothing=smoothing,
-                                 colour=colour, verbose=verbose)
-
-    if save:
-        for ext in extension:
-            fig.savefig('{}.{}'.format(output, ext))
-    if show:
-        fig.show()
-
-    return
-
-
-@plot.command(no_args_is_help=True)
-@inputs_function('transport_file', nargs=1)
-@click.option('--pf/--zt',
-              help='Power factor instead of ZT.  [default: zt]',
-              default=False,
-              show_default=False)
-@click.option('-k', '--kappa',
-              help='Phono3py kappa hdf5. Ignored if ZT is in file. If '
-                   'otherwise unspecified, set to 1 (W m-1 K-1).',
-              type=click.Path(file_okay=True, dir_okay=False))
-
-@direction_option
-@doping_type_option
-@interpolate_options
-
-@click.option('-c', '--colour',
-              help='Colourmap name or highlight colour or min and max '
-                   'and highlight colours to generate a colourmap '
-                   'from. Colour may be #rrggbb or a named colour in '
-                   'matplotlib.',
-              multiple=True,
-              default=['viridis'],
-              show_default=True)
-
-@xy_limit_options
-@c_limit_options
-@plot_io_function('tp-ztmap')
-
-def ztmap(transport_file, pf, kappa, direction, dtype, interpolate, kind, colour,
-          xmin, xmax, ymin, ymax, cmin, cmax, style, large, save, show,
-          extension, output):
-    """Plots ZT or PF against temperature and carrier concentration."""
-
-    axes = tp.axes.large if large else tp.axes.small
-    if len(colour) == 1:
-        colour = colour[0]
-
-    try:
-        edata = tp.data.load.amset(transport_file)
-    except UnicodeDecodeError:
-        edata = tp.data.load.boltztrap(transport_file, doping=dtype)
-
-    fig, ax, _ = axes.one_colourbar(style)
-
-    if pf:
-        tp.plot.heatmap.add_pfmap(ax, edata, direction=direction,
-                                  xinterp=interpolate, yinterp=interpolate,
-                                  kind=kind, colour=colour, xmin=xmin,
-                                  xmax=xmax, ymin=ymin, ymax=ymax, cmin=cmin,
-                                  cmax=cmax)
-    else:
-        if kappa is not None:
-            kdata = tp.data.load.phono3py(kappa, 'ltc')
-        else:
-            kdata = None
-
-        tp.plot.heatmap.add_ztmap(ax, edata, kdata=kdata, direction=direction,
-                                  xinterp=interpolate, yinterp=interpolate,
-                                  kind=kind, colour=colour, xmin=xmin,
-                                  xmax=xmax, ymin=ymin, ymax=ymax, cmin=cmin,
-                                  cmax=cmax)
-
-    if save:
-        for ext in extension:
-            fig.savefig('{}.{}'.format(output, ext))
-    if show:
-        fig.show()
-
-    return
-
-
-@plot.command(no_args_is_help=True)
-@inputs_function('transport_files', nargs=2)
-@click.option('--pf/--zt',
-              help='Power factor instead of ZT.  [default: zt]',
-              default=False,
-              show_default=False)
-@click.option('-k', '--kappa',
-              help='Phono3py kappa hdf5s or constant lattice thermal '
-                   'conductivity.  [default: 1]',
-              nargs=2)
-
-@direction_option
-@doping_type_option
-@interpolate_options
-
-@click.option('-c', '--colour',
-              help='Colour for each dataset. Colour format must be hex or a '
-                   'named colour recognised by matplotlib.',
-              nargs=2,
-              default=['#FF8000', '#800080'],
-              show_default=True)
-@click.option('--midcolour',
-              help='Colour at zero. Colour format must be hex or a named '
-                   'colour recognised by matplotlib.',
-              default='white',
-              show_default=True)
-
-@xy_limit_options
-@c_limit_options
-@legend_function()
-@plot_io_function('tp-ztdiff')
-
-def ztdiff(transport_files, pf, kappa, direction, dtype, interpolate, kind,
-           colour, midcolour, xmin, xmax, ymin, ymax, cmin, cmax, legend,
-           label, legend_title, location, style, large, save, show, extension,
-           output):
-    """Plots ZT or PF difference against temperature and carrier concentration.
-    
-    Requires two input datasets. --kappa and --colour take exactly two values
-    and do not repeat the name e.g. -c red blue NOT -c red -c blue.
-    """
-
-    axes = tp.axes.large if large else tp.axes.small
-    if len(colour) == 1:
-        colour = colour[0]
-
-    edata = []
-    for f in transport_files:
-        try:
-            edata.append(tp.data.load.amset(f))
-        except UnicodeDecodeError:
-            edata.append(tp.data.load.boltztrap(f, doping=dtype))
-
-    label = list(label)
-    while len(label) < 2:
-        label.append(None)
-
-    fig, ax, add_legend = axes.one_colourbar(style)
-
-    if pf:
-        _, h, l = tp.plot.heatmap.add_pfdiff(ax, *edata, direction=direction,
-                   xinterp=interpolate, yinterp=interpolate, kind=kind,
-                   colour1=colour[0], colour2=colour[1], midcolour=midcolour,
-                   label1=label[0], label2=label[1], xmin=xmin, xmax=xmax,
-                   ymin=ymin, ymax=ymax, cmin=cmin, cmax=cmax)
-    else:
-        kdata = []
-        if kappa == ():
-            kappa = [1., 1.]
-        for k in kappa:
-            try:
-                kdata.append(float(k))
-            except ValueError:
-                try:
-                    kdata.append(tp.data.load.phono3py(k))
-                except OSError:
-                    raise Exception(
-                                    "--kappa must be valid filepaths or floats.")
-        _, h, l = tp.plot.heatmap.add_ztdiff(ax, edata[0], edata[1], kdata1=kdata[0],
-                   kdata2=kdata[1], direction=direction, xinterp=interpolate,
-                   yinterp=interpolate, kind=kind, colour1=colour[0],
-                   colour2=colour[1], midcolour=midcolour, label1=label[0],
-                   label2=label[1], xmin=xmin, xmax=xmax, ymin=ymin,
-                   ymax=ymax, cmin=cmin, cmax=cmax)
-
-    if legend and label != [None, None]:
-        if location is None:
-            add_legend(title=legend_title, handles=h, labels=l)
-        else:
-            add_legend(title=legend_title, location=location, handles=h,
-                       labels=l)
-
-    if save:
-        for ext in extension:
-            fig.savefig('{}.{}'.format(output, ext))
-    if show:
-        fig.show()
-
-    return
-
-
-
-# Welcome to the crystal ball :ghost:
-#@plot.group(chain=True)
-#def frequency():
-#    """Chainable tools for plotting."""
-#    return
+"""Provides a command line interface.
+
+Functions
+---------
+
+    tp
+        gen
+            kpar
+                suggest kpar ignoring zero-weighted k-points.
+            kpoints
+                generate zero-weighted KPOINTS file.
+        get
+            amset
+                get specific data from amset transport json or mesh h5.
+            occupation
+                get charge carrier occupation
+            boltztrap
+                get specific data from tp boltztrap hdf5.
+            phono3py
+                get specific data from phono3py kappa hdf5.
+            zt
+                get zt from an electronic and a phononic file.
+        run
+            boltztrap
+                efficient boltztrap runner to hdf5.
+        save
+            cumkappa
+                save cumulative kappa data to dat.
+            kappa
+                save lattice thermal conductivity to dat.
+            zt
+                save zt to hdf5.
+        plot
+            avg_rates
+                plot scattering rates against temperature and doping.
+            cumkappa
+                plot cumulative kappa against frequency or mfp.
+            dos
+                plot phonon DoS.
+            kappa
+                plot thermal conductivity against temperature.
+            kappa_target
+                plot target lattice thermal conductivity heatmap.
+            phonons
+                plot phonon dispersion(s) (and optional DoS).
+            transport
+                plot transport properties.
+            waterfall
+                plot scatter plots by band and q-point.
+            wideband
+                plot broadened phonon dispersion.
+            ztmap
+                plot zt or pf against temperature and doping.
+            ztdiff
+                plot zt or pf difference against temperature and doping.
+"""
+
+import click
+import matplotlib as mpl
+import numpy as np
+import tp
+import warnings
+from copy import deepcopy
+from tp.cli.options import *
+
+@click.group()
+def tp_cli():
+    """Command line tools for transport properties."""
+    return
+
+
+@tp_cli.group()
+def gen():
+    """Tools for generating calculation inputs."""
+    return
+
+
+@gen.command(no_args_is_help=True)
+@kpoints_options
+def kpar(kpoints, mesh, poscar):
+    """Suggests KPAR values for VASP.
+
+    Reads a KPOINTS file by default, but a different file or mesh can be
+    specified.
+    """
+
+    if kpoints is not None:
+        pass
+    elif mesh != ():
+        kpoints = mesh
+    else:
+        kpoints = 'KPOINTS'
+
+    k = tp.setup.vasp.get_kpar(kpoints, poscar=poscar)
+    ks = [str(kp) for kp in k]
+    click.echo('KPAR = {} or {}'.format(','.join(ks[:-1]), ks[-1]))
+
+    return
+
+
+@gen.command(no_args_is_help=True)
+@kpoints_options
+@click.option('-z', '--zero-kpoints', '--zero-ibzkpt',
+              help='IBZKPT file path. Overrides --zero-mesh.',
+              type=click.Path(exists=True, file_okay=True, dir_okay=False))
+@click.option('--zero-mesh',
+              help='zero-weighted mesh. Overridden by --zero-kpoints.',
+              nargs=3,
+              type=int)
+@click.option('-o', '--output',
+              help='Output path.',
+              type=click.Path(file_okay=True, dir_okay=False),
+              default='KPOINTS',
+              show_default=True)
+def kpoints(kpoints, mesh, poscar, zero_kpoints, zero_mesh, output):
+    """Generates KPOINTS file for VASP with 0-weighted KPOINTS.
+
+    Accepts either meshes, which are not preferred as they may not be
+    the same as VASP would choose, or IBZKPT files.
+    """
+
+    if kpoints is not None:
+        pass
+    elif mesh != ():
+        kpoints = mesh
+    else:
+        kpoints = 'KPOINTS'
+
+    if zero_kpoints is None and zero_mesh != ():
+        zero_kpoints = zero_mesh
+
+    tp.setup.vasp.get_kpoints(kpoints, zero_kpoints, poscar=poscar,
+                              output=output)
+
+    return
+
+
+
+@tp_cli.group()
+def get():
+    """Tools for accessing data."""
+    return
+
+
+@get.command('amset', no_args_is_help=True)
+@inputs_function('amset_file', nargs=1)
+@click.option('-q', '--quantity',
+              help='Quantity to read.',
+              default='conductivity',
+              show_default=True)
+@doping_type_option
+@doping_option
+@direction_option
+@temperature_option
+@click.option('--spin',
+              help='Spin direction.',
+              type=click.Choice(['up', 'down', 'avg'], case_sensitive=False),
+              default='avg',
+              show_default=True)
+@click.option('-s', '--scattering',
+              help='Scattering mechanism.',
+              type=click.Choice(['ADP', 'IMP', 'PIE', 'POP', 'total'],
+                                case_sensitive=False),
+              default='total',
+              show_default=True)
+@click.option('-b', '--band',
+              help='AMSET band index (1-indexed). Only for bands used in '
+                   'AMSET postprocessing, not for the original calculation.',
+              type=int,
+              default=1,
+              show_default=True)
+@click.option('--kpoint',
+              help='k-point coordinates.',
+              type=click.FloatRange(0, 1),
+              nargs=3,
+              default=[0., 0., 0.],
+              show_default=True)
+@click.option('-p', '--poscar',
+              help='POSCAR path. Required for --qpoint.',
+              type=click.Path(file_okay=True, dir_okay=False),
+              default='POSCAR',
+              show_default=True)
+
+def get_amset(amset_file, quantity, dtype, doping, direction, temperature, spin,
+              scattering, band, kpoint, poscar):
+    """Prints AMSET values at given conditions.
+
+    Requires an AMSET transport or mesh file.
+    """
+    # I'm making a few of these for different inputs so it doesn't get
+    # too unwieldly checking which source they're from, but they could
+    # also be combined.
+
+    if quantity == 'scattering_rates':
+        quantity = 'weighted_rates'
+
+    try:
+        data = tp.data.load.amset(amset_file, quantity, doping=dtype)
+    except UnicodeDecodeError:
+        data = tp.data.load.amset_mesh(amset_file, quantity, spin=spin,
+                                       doping=dtype)
+
+    dims = data['meta']['dimensions'][quantity]
+    if 'kpoint' in dims:
+        from pymatgen.analysis.structure_analyzer import SpacegroupAnalyzer
+        from pymatgen.io.vasp.inputs import Poscar
+
+        struct = Poscar.from_file(poscar).structure
+        sg = SpacegroupAnalyzer(struct)
+        symops = sg.get_point_group_operations(cartesian=False)
+        ki = tp.plot.phonons.get_equivalent_qpoint(data['kpoint'], symops,
+                                                   kpoint)
+        kpt = data['kpoint'][ki]
+    else:
+        kpt = None
+    if 'temperature' not in dims:
+        temperature = None
+    if 'doping' not in dims:
+        doping = None
+
+    data = tp.data.utilities.resolve(data, quantity, direction=direction,
+                                     temperature=temperature, stype=scattering,
+                                     dtype=dtype, doping=doping, kpoint=kpt)
+    if 'band' in dims:
+        data[quantity] = data[quantity][band-1]
+        if len(str(band)) > 1 and str(band)[-2:] in ['11', '12', '13']:
+            suffix = 'th'
+        elif str(band)[-1] == '1':
+            suffix = 'st'
+        elif str(band)[-1] == '2':
+            suffix = 'nd'
+        elif str(band)[-1] == '3':
+            suffix = 'rd'
+        else:
+            suffix = 'th'
+
+    printq = ''
+    for l in quantity:
+        if l == '_':
+            printq += ' '
+        else:
+            printq += l
+    if printq[-1] == 's':
+        printq = printq[:-1]
+
+    print('The {}'.format(printq), end=' ')
+    end = ' '
+    if 'band' in dims:
+        print('of the {}{} band in AMSET'.format(band, suffix), end=end)
+    if 'kpoint' in dims:
+        k = data['kpoint'][ki]
+        print('at ({:.3f}, {:.3f}, {:.3f})'.format(k[0], k[1], k[2]), end=end)
+    if 3 in dims:
+        print('in the {} direction'.format(direction), end=end)
+        dims.remove(3)
+        if 3 in dims:
+            dims.remove(3)
+    if 'stype' in dims:
+        print('due to {} scattering'.format(scattering), end=end)
+        dims.remove('stype')
+    if 'temperature' in dims:
+        if len(dims) == 2:
+            end = ' and '
+        print('at {:d} K'.format(int(data['meta']['temperature'])), end=end)
+        dims.remove('temperature')
+    if 'doping' in dims:
+        print('{:.3e} carriers cm^-3'.format(data['meta']['doping']), end=' ')
+    print('is {:.3} {}.'.format(data[quantity], tp.settings.units()[quantity]))
+
+    return
+
+@get.command('occupation')
+@inputs_function('amset_mesh_file', nargs=1)
+@doping_type_option
+@doping_option
+@temperature_option
+@click.option('--spin',
+              help='Spin direction.',
+              type=click.Choice(['up', 'down', 'avg'], case_sensitive=False),
+              default='avg',
+              show_default=True)
+@click.option('-p', '--poscar',
+              help='POSCAR path. Required for --qpoint.',
+              type=click.Path(file_okay=True, dir_okay=False),
+              default='POSCAR',
+              show_default=True)
+
+
+def get_occupation(amset_mesh_file, dtype, doping, temperature, spin, poscar):
+    """Prints AMSET occupation info at given conditions.
+
+    Requires an AMSET mesh file.
+    """
+
+    from pymatgen.io.vasp.inputs import Poscar
+    from scipy.constants import physical_constants
+    kb = physical_constants['Boltzmann constant in eV/K'][0]
+    if 'energy' in tp.settings.conversions():
+        kb *= tp.settings.conversions()['energy']
+    if 'temperature' in tp.settings.conversions():
+        kb /= tp.settings.conversions()['temperature']
+
+    data = tp.data.load.amset_mesh(amset_mesh_file, 'occupation energy vb_idx',
+                                   spin=spin, doping=dtype)
+
+    v = Poscar.from_file(poscar).structure.lattice.volume
+    data = tp.data.utilities.resolve(data, 'occupation energy',
+                                     temperature=temperature, dtype=dtype,
+                                     doping=doping)
+
+    avg_factor = 2 if spin in ['average', 'avg'] else 1
+    cb = data['vb_idx'] + 1
+    occ = np.average(data['occupation'], axis=1)
+    e = np.sum(occ[cb:])
+    h = avg_factor * cb - np.sum(occ[:cb])
+    e /= v * 1e-8 ** 3
+    h /= v * 1e-8 ** 3
+    c = tp.settings.conversions()
+    if 'doping' in c:
+        e *= c['doping']
+        h *= c['doping']
+    vbm = np.amax(data['energy'][cb-1])
+    cbm = np.amin(data['energy'][cb])
+    eg = cbm - vbm
+
+    print('The bandgap is {:.3f} {}, and at {:d} {} 10kbT = {:.3f} {}.'.format(
+          eg, data['meta']['units']['energy'],
+          int(np.ceil(data['meta']['temperature'])),
+          data['meta']['units']['temperature'],
+          10 * kb * int(np.ceil(data['meta']['temperature'])),
+          data['meta']['units']['energy']))
+    print('Your chosen carrier concentration is {} {}.'.format(
+          data['meta']['doping'], data['meta']['units']['doping']))
+    print('There are {:.3e} holes {} in the valence band and {:.3e} '
+          'electrons {} in the conduction band.'.format(
+          h, data['meta']['units']['doping'],
+          e, data['meta']['units']['doping']))
+
+    return
+
+
+@get.command('boltztrap')
+@inputs_function('boltztrap_hdf5', nargs=1)
+@click.option('-q', '--quantity',
+              help='Quantity to read.',
+              default='conductivity',
+              show_default=True)
+@doping_type_option
+@doping_option
+@direction_option
+@temperature_option
+
+def get_boltztrap(boltztrap_hdf5, quantity, dtype, doping, direction, temperature):
+    """Prints BoltzTraP values at given conditions.
+
+    Requires a tp boltztrap.hdf5 file.
+    """
+    # I'm making a few of these for different inputs so it doesn't get
+    # too unwieldly checking which source they're from, but they could
+    # also be combined.
+
+    data = tp.data.load.boltztrap(boltztrap_hdf5, quantity, doping=dtype)
+
+    dims = data['meta']['dimensions'][quantity]
+    if 'temperature' not in dims:
+        temperature = None
+    if 'doping' not in dims:
+        doping = None
+
+    data = tp.data.utilities.resolve(data, quantity, direction=direction,
+                                     temperature=temperature, dtype=dtype,
+                                     doping=doping)
+    printq = ''
+    for l in quantity:
+        if l == '_':
+            printq += ' '
+        else:
+            printq += l
+    if printq[-1] == 's':
+        printq = printq[:-1]
+
+    end = ' '
+    print('The {}-type {}'.format(data['meta']['doping_type'], printq), end=' ')
+    if 3 in dims:
+        print('in the {} direction'.format(direction), end=end)
+        dims.remove(3)
+        if 3 in dims:
+            dims.remove(3)
+    if 'temperature' in dims:
+        if len(dims) == 2:
+            end = ' and '
+        print('at {:d} K'.format(int(data['meta']['temperature'])), end=end)
+        dims.remove('temperature')
+    if 'doping' in dims:
+        print('{:.3e} carriers cm^-3'.format(data['meta']['doping']), end=' ')
+    print('is {:.3} {}.'.format(data[quantity], tp.settings.units()[quantity]))
+
+    return
+
+
+@get.command('phono3py', no_args_is_help=True)
+@inputs_function('kappa_hdf5', nargs=1)
+@click.option('-q', '--quantity',
+              help='Quantity to read.',
+              default='lattice_thermal_conductivity',
+              show_default=True)
+@direction_option
+@temperature_option
+@click.option('-b', '--band',
+              help='Phonon band index (1-indexed).',
+              type=int,
+              default=1,
+              show_default=True)
+@click.option('--qpoint',
+              help='q-point coordinates.',
+              type=click.FloatRange(0, 1),
+              nargs=3,
+              default=[0., 0., 0.],
+              show_default=True)
+@click.option('-p', '--poscar',
+              help='POSCAR path. Required for --qpoint.',
+              type=click.Path(file_okay=True, dir_okay=False),
+              default='POSCAR',
+              show_default=True)
+
+def get_phono3py(kappa_hdf5, quantity, direction, temperature, band, qpoint,
+                 poscar):
+    """Prints Phono3py values at given conditions.
+
+    Requires a Phono3py kappa file.
+    """
+    # I'm making a few of these for different inputs so it doesn't get
+    # too unwieldly checking which source they're from, but they could
+    # also be combined.
+
+    data = tp.data.load.phono3py(kappa_hdf5, quantity)
+
+    dims = data['meta']['dimensions'][quantity]
+    if 'qpoint' in dims:
+        from pymatgen.analysis.structure_analyzer import SpacegroupAnalyzer
+        from pymatgen.io.vasp.inputs import Poscar
+
+        struct = Poscar.from_file(poscar).structure
+        sg = SpacegroupAnalyzer(struct)
+        symops = sg.get_point_group_operations(cartesian=False)
+        qi = tp.plot.phonons.get_equivalent_qpoint(data['qpoint'], symops,
+                                                   qpoint)
+        qpt = data['qpoint'][qi]
+    else:
+        qpt = None
+    if 'temperature' not in dims:
+        temperature = None
+
+    data = tp.data.utilities.resolve(data, quantity, direction=direction,
+                                     temperature=temperature, qpoint=qpt)
+    if 'band' in dims:
+        data[quantity] = data[quantity][band-1]
+        if len(str(band)) > 1 and str(band)[-2:] in ['11', '12', '13']:
+            suffix = 'th'
+        elif str(band)[-1] == '1':
+            suffix = 'st'
+        elif str(band)[-1] == '2':
+            suffix = 'nd'
+        elif str(band)[-1] == '3':
+            suffix = 'rd'
+        else:
+            suffix = 'th'
+
+    printq = ''
+    for l in quantity:
+        if l == '_':
+            printq += ' '
+        else:
+            printq += l
+    if printq[-1] == 's':
+        printq = printq[:-1]
+
+    end = ' '
+    print('The {}'.format(printq), end=end)
+    if 'band' in dims:
+        print('of the {}{} band'.format(band, suffix), end=end)
+    if 'qpoint' in dims:
+        q = data['qpoint'][qi]
+        print('at ({:.3f}, {:.3f}, {:.3f})'.format(q[0], q[1], q[2]), end=end)
+    if 3 in dims:
+        print('in the {} direction'.format(direction), end=end)
+    if 'temperature' in dims:
+        print('at {:d} K'.format(int(data['meta']['temperature'])), end=end)
+    print('is {:.3} {}.'.format(data[quantity], tp.settings.units()[quantity]))
+
+    return
+
+
+@get.command('zt', no_args_is_help=True)
+@inputs_function('transport_file', nargs=1)
+@click.option('-k', '--kappa',
+              help='Phono3py kappa-mxxx.hdf5.',
+              type=click.Path(exists=True, file_okay=True, dir_okay=False))
+@doping_type_option
+@doping_option
+@direction_option
+@temperature_option
+@click.option('--max',
+              is_flag=True,
+              help='Print max ZT. Overrides temperature and concentration.')
+def get_zt(transport_file, kappa, dtype, doping, direction, temperature, max):
+    """Calculates and prints the ZT at given conditions.
+
+    Requires electronic input file, and preferably phononic input, else
+    lattice thermal conductivity defaults to 1.
+    """
+
+    equants = ['conductivity', 'seebeck', 'electronic_thermal_conductivity']
+    ltc = 'lattice_thermal_conductivity'
+
+    try:
+        edata = tp.data.load.amset(transport_file, equants)
+    except UnicodeDecodeError:
+        edata = tp.data.load.boltztrap(transport_file, equants, doping=dtype)
+
+    if 'zt' in edata:
+        pass
+    elif kappa is not None:
+        kdata = tp.data.load.phono3py(kappa, 'ltc')
+        edata, kdata = tp.calculate.interpolate(edata, kdata, 'temperature',
+                                                equants, ltc, kind='cubic')
+        edata[ltc] = kdata[ltc]
+        edata['meta']['dimensions'][ltc] = kdata['meta']['dimensions'][ltc]
+        edata = tp.calculate.zt_fromdict(edata)
+    else:
+        warnings.warn('Lattice thermal conductivity set to 1. For a more '
+                      'accurate calculation, pass a phono3py kappa file to -k.')
+        edata[ltc] = np.ones((len(edata['temperature']), 3, 3))
+
+        edata['meta']['dimensions'][ltc] = ['temperature']
+        edata = tp.calculate.zt_fromdict(edata)
+    
+    if max:
+        mlabel = 'max '
+        edata = tp.data.utilities.resolve(edata, 'zt', direction=direction)
+        maxindex = np.where(np.round(edata['zt'], 10) \
+                         == np.round(np.amax(edata['zt']), 10))
+        edata['zt'] = edata['zt'][maxindex[0][0]][maxindex[1][0]]
+        edata['meta']['temperature'] = edata['temperature'][maxindex[0][0]]
+        edata['meta']['doping'] = edata['doping'][maxindex[1][0]]
+    else:
+        mlabel = ''
+        edata = tp.data.utilities.resolve(edata, 'zt', direction=direction,
+                                          doping=doping, temperature=temperature)
+
+    zt = edata['zt']
+    n = edata['meta']['doping']
+    t = int(edata['meta']['temperature'])
+
+    print('The {}ZT in the {} direction at {:d} K and {:.3e} carriers cm^-3 '
+            'is {:.3f}'.format(mlabel, direction, t, n, zt))
+
+    return
+
+
+@tp_cli.group()
+def run():
+    """Tools for transport properties postprocessing."""
+    return
+
+
+@run.command(no_args_is_help=True)
+
+@click.option('--tmin',
+              help='Set minimum temperature in K. Does not speed up '
+                   'calculation, just discards data.',
+              type=float)
+@click.option('--tmax',
+              help='Maximum temperature in K.',
+              default=1000.,
+              show_default=True)
+@click.option('--tstep',
+              help='Temperature step size in K.',
+              default=50.,
+              show_default=True)
+
+@click.option('--dmin',
+              help='Minimum doping in cm^-3.',
+              default=1e18,
+              show_default=True)
+@click.option('--dmax',
+              help='Maximum doping in cm^-3.',
+              default=1e21,
+              show_default=True)
+@click.option('--ndope',
+              help='number of doping concetrations to calculate.',
+              default=16,
+              show_default=True)
+
+@click.option('-r', '--relaxation_time',
+              help='Charge carrier relaxation time in s.',
+              default=1e-14,
+              show_default=True)
+@click.option('-l', '--lpfac',
+              help='Factor to interpolate the DoS density by.',
+              default=10,
+              show_default=True)
+
+@click.option('-k', '--kmode',
+              help='Kappa calculation method. Options:'
+                   'boltzmann: boltztrap method (default); '
+                   'wiedemann: Wiedemann-Franz law with constant L; '
+                   'snyder:    Wiedemann-Franz law with L dependent on '
+                              'Seebeck coefficient.',
+              default='boltzmann',
+              type=click.Choice(['boltzmann', 'wiedemann', 'snyder'],
+                                case_sensitive=False),
+              show_default=False)
+@click.option('--run/--norun',
+              help='Run BoltzTraP.  [default: run]',
+              default=True,
+              show_default=False)
+@click.option('--analyse/--noanalyse',
+              help='Analyse BoltzTraP.  [default: analyse]',
+              default=True,
+              show_default=False)
+
+@click.option('--kpoints',
+              help='Path to KPOINTS if there are zero-weighted kpoints.',
+              default='KPOINTS',
+              type=click.Path(exists=True, file_okay=True, dir_okay=False),
+              show_default=True)
+@click.option('-v', '--vasprun',
+              help='Path to vasprun.xml.',
+              default='vasprun.xml',
+              type=click.Path(exists=True, file_okay=True, dir_okay=False),
+              show_default=True)
+@click.option('-o', '--output',
+              help='Output filename.',
+              default='boltztrap.hdf5',
+              show_default=True)
+
+def boltztrap(tmin, tmax, tstep, dmin, dmax, ndope, relaxation_time, lpfac,
+              kmode, run, analyse, kpoints, vasprun, output):
+    """Runs BoltzTraP and sends data to hdf5."""
+
+    doping = np.geomspace(dmin, dmax, ndope)
+
+    tp.data.run.boltztrap(tmax=tmax, tstep=tstep, tmin=tmin, doping=doping,
+                          ke_mode=kmode, vasprun=vasprun, kpoints=kpoints,
+                          relaxation_time=relaxation_time, lpfac=lpfac,
+                          run=run, analyse=analyse, output=output)
+
+    return
+
+
+
+@tp_cli.group()
+def save():
+    """Tools for saving data."""
+    return
+
+
+@save.command('cumkappa', no_args_is_help=True)
+@inputs_function('kappa_hdf5', nargs=1)
+@click.option('--mfp/--frequency',
+              help='x-axis quantity.  [default: frequency]',
+              default=False,
+              show_default=False)
+@direction_option
+@temperature_option
+@click.option('-o', '--output',
+              help='Output filename, sans extension.',
+              default='tp-cumkappa',
+              show_default=True)
+@click.option('-e', '--extension',
+              help='File type.',
+              type=click.Choice(['dat', 'csv'], case_sensitive=False),
+              multiple=True,
+              default=['dat'],
+              show_default=True)
+def save_cumkappa(kappa_hdf5, mfp, direction, temperature, output, extension):
+    """Extracts cumulative kappa from Phono3py hdf5.
+
+    Saves to dat and/ or csv.
+    """
+
+    tp.data.save.cumkappa(kappa_hdf5, mfp=mfp, direction=direction,
+                          temperature=temperature, output=output,
+                          extension=extension)
+    for e in extension:
+        click.echo('{}.{} written'.format(output, e))
+
+    return
+
+
+@save.command('kappa', no_args_is_help=True)
+@inputs_function('kappa_hdf5', nargs=1)
+@directions_option
+@click.option('-o', '--output',
+              help='Output filenames, sans extension.',
+              default='tp-kappa',
+              show_default=True)
+def save_kappa(kappa_hdf5, direction, output):
+    """Extracts kappa from Phono3py hdf5.
+
+    Saves to text file.
+    """
+
+    f = tp.data.load.phono3py(kappa_hdf5, 'ltc')
+
+    units = tp.settings.units()
+    header = 'T({})'.format(units['temperature'])
+    data = [f['temperature']]
+    for d in direction:
+        aniso = tp.data.utilities.resolve(f, 'lattice_thermal_conductivity',
+                                          direction=d)
+        header += ' kappa_{}({})'.format(d, units['lattice_thermal_conductivity'])
+        data.append(aniso['lattice_thermal_conductivity'])
+
+    np.savetxt('{}.dat'.format(output), np.transpose(data), header=header)
+    click.echo('{}.dat written'.format(output))
+
+    return
+
+
+@save.command('zt', no_args_is_help=True)
+@inputs_function('transport_file', nargs=1)
+@click.option('-k', '--kappa',
+              help='Phono3py kappa-mxxx.hdf5.',
+              type=click.Path(exists=True, file_okay=True, dir_okay=False))
+@doping_type_option
+@direction_option
+@interpolate_options
+@click.option('-o', '--output',
+              help='Output filename, sans extension.',
+              default='tp-zt',
+              show_default=True)
+def save_zt(transport_file, kappa, dtype, direction, interpolate, kind, output):
+    """Extracts ZT from electronic transport data file.
+
+    Saves ZT to hdf5 and highlights to yaml, and prints max to stdout.
+    Currently accepts AMSET transport json or BoltzTraP hdf5, along with
+    Phono3py hdf5 for lattice thermal conductivity.
+    """
+
+    tp.data.save.zt(transport_file, kappa, direction=direction, doping=dtype,
+                    tinterp=interpolate, dinterp=interpolate, kind=kind,
+                    output=output)
+    click.echo('{0}.yaml and {0}.hdf5 written'.format(output))
+
+    return
+
+
+
+@tp_cli.group()
+def plot():
+    """Tools for plotting."""
+    return
+
+
+@plot.command(no_args_is_help=True)
+@inputs_function('mesh_h5')
+@click.option('--mfp/--rate',
+              help='Plot mfp instead of rate.  [default: rate]',
+              default=False,
+              show_default=False)
+@click.option('--total/--nototal',
+              help='Plot total  [default: total]',
+              default=True,
+              show_default=False)
+@click.option('-x', '--x',
+              help='x-axis variable.',
+              type=click.Choice(['temperature', 'doping', 'both'],
+                   case_sensitive=False),
+              default='both',
+              show_default=True)
+@click.option('--crt',
+              help='Constant relaxation time rate.  [default: off]',
+              type=float)
+@click.option('--exclude',
+              help='Rates to exclude. Excludes from the graph, *not* '
+                   'from the total calculation.',
+              multiple=True)
+@doping_option
+@direction_option
+@temperature_option
+
+@click.option('-c', '--colour',
+              help='Colourmap name or list of colours in the order '
+                   'plotted. Total and CRT are plotted last.',
+              multiple=True,
+              default=['tab10'],
+              show_default=True)
+@line_options
+
+@xy_limit_options
+@legend_function(label=False)
+@click.option('--long/--short',
+              help='Legend label length.  [default: short]',
+              default=False,
+              show_default=False)
+@plot_io_function('tp-avg-rates')
+@verbose_option
+
+def avg_rates(mesh_h5, mfp, total, x, crt, exclude, doping, direction,
+              temperature, colour, linestyle, marker, xmin, xmax, ymin, ymax,
+              legend_title, legend, location, long, style, large, save, show,
+              extension, output, verbose):
+    """Plots averaged scattering rates or mfp.
+
+    Requires AMSET mesh files. Plots scattering rates averaged over
+    kpoints and weighted by the derivative of the Fermi-Dirac
+    distribution against temperature or carrier concentration or both.
+    If one file is given, it will be used for both plots, or if two are
+    specified the one with the most temperatures will be used for the
+    temperature plot and the one with the most carrier concentrations
+    will be used for the doping plot. x-limits only work for individual
+    plots.
+    """
+
+    q = 'weighted_mfp' if mfp else 'weighted_rates'
+    if x == 'both':
+        axes = tp.axes.large if large else tp.axes.small
+        fig, ax, add_legend = axes.two_h(style)
+    else:
+        axes = tp.axes.large if large else tp.axes.small
+        fig, ax, add_legend = axes.one(style)
+    tax = ax[0] if x == 'both' else ax
+    dax = ax[1] if x == 'both' else ax
+
+    if len(mesh_h5) == 1:
+        data = [tp.data.load.amset_mesh(mesh_h5[0], q)]
+        tindex = 0
+        dindex = 0
+    elif len(mesh_h5) > 1:
+        data = [tp.data.load.amset_mesh(f, q) for f in mesh_h5]
+        tlen = [len(d['temperature']) for d in data]
+        dlen = [len(d['doping']) for d in data]
+        tindex = np.where(tlen = np.amax(tlen))[0][0]
+        dindex = np.where(dlen = np.amax(dlen))[0][0]
+        if verbose:
+            print('Using {} for the temperature data.'.format(mesh_h5[tindex]))
+            print('Using {} for the doping data.'.format(mesh_h5[dindex]))
+    
+    if exclude != ():
+        for i, d in enumerate(data):
+            delarray = []
+            for j, r in enumerate(d['stype']):
+                if r in exclude:
+                    delarray.append(j)
+            delarray.sort()
+            delarray.reverse()
+            for k in delarray:
+                del d['stype'][k]
+                data[i]['stype'] = d['stype']
+                data[i][q] = np.delete(d[q], k, 0)
+
+    nlines = np.amax([len(d['stype']) for d in data])
+
+    linestyle = list(linestyle)
+    colour = list(colour)
+    marker = list(marker)
+    if len(colour) == 1:
+        colour = colour[0]
+
+    try:
+        colours = mpl.cm.get_cmap(colour)(np.linspace(0, 1, nlines))
+        colours = [c for c in colours]
+    except ValueError:
+        if isinstance(colour, str) and colour == 'skelton':
+            colour = tp.plot.colour.skelton()
+            colours = [colour(i) for i in np.linspace(0, 1, nlines)]
+        else:
+            colours = colour
+
+    while len(colours) < nlines:
+        colours.append(colours[-1])
+    while len(linestyle) < nlines:
+        linestyle.append('solid')
+    while len(marker) < nlines:
+        marker.append(None)
+
+    if long:
+        expanded = {'ADP':   'Acoustic Deformation Potential',
+                    'CRT':   'Constant Relaxation Time',
+                    'IMP':   'Ionised Impurity',
+                    'MFP':   'Mean Free Path',
+                    'PIE':   'Piezoelectric',
+                    'POP':   'Polar Optical Phonon',
+                    'Total': 'Total'}
+        for i in range(len(data)):
+            for r in range(len(data[i]['stype'])):
+                data[i]['stype'][r] = expanded[data[i]['stype'][r]]
+                crtname = expanded['CRT']
+    else:
+        crtname = 'CRT'
+
+    labels = tp.settings.large_labels() if large else tp.settings.labels()
+    if x == 'temperature' or x == 'both':
+        tdata = tp.data.utilities.resolve(data[tindex], q, doping=doping, direction=direction)
+        if verbose:
+            print('Using {} {}.'.format(tdata['meta']['doping'],
+                                        tdata['meta']['units']['doping']))
+        for i, rate in enumerate(data[tindex]['stype']):
+            if total or rate != 'Total':
+                tax.plot(tdata['temperature'], tdata[q][i], color=colours[i],
+                         linestyle=linestyle[i], marker=marker[i], label=rate)
+        if crt is not None:
+            i += 1
+            crtrate = np.full(len(tdata['temperature']), crt)
+            tax.plot(tdata['temperature'], crtrate, color=colours[i],
+                     linestyle=linestyle[i], marker=marker[i], label=crtname)
+        tax.set_xlabel(labels['temperature'])
+        tax.set_ylabel(labels[q])
+        tp.plot.utilities.set_locators(tax, x='linear', y='log')
+
+    if x == 'doping' or x == 'both':
+        ddata = tp.data.utilities.resolve(data[dindex], q, direction=direction,
+                                          temperature=temperature)
+        if verbose:
+            print('Using {} {}.'.format(ddata['meta']['temperature'],
+                                        ddata['meta']['units']['temperature']))
+        for i, rate in enumerate(data[dindex]['stype']):
+            if total or rate != 'Total':
+                dax.plot(np.abs(ddata['doping']), ddata[q][i], color=colours[i],
+                                linestyle=linestyle[i], marker=marker[i],
+                                label=rate)
+        if crt is not None:
+            i += 1
+            crtrate = np.full(len(ddata['doping']), crt)
+            dax.plot(np.abs(ddata['doping']), crtrate, color=colours[i],
+                     linestyle=linestyle[i], marker=marker[i], label=crtname)
+        dax.set_xlabel(labels['doping'])
+        dax.set_ylabel(labels[q])
+        tp.plot.utilities.set_locators(dax, x='log', y='log')
+
+    if legend:
+        if legend_title is None:
+            legend_title = 'Mean Free Path' if mfp else 'Rate'
+        if location is None:
+            add_legend(title=legend_title)
+        else:
+            add_legend(title=legend_title, location=location)
+
+    if x != 'both':
+        if xmin is not None:
+            if xmax is not None:
+                ax.set_xlim(xmin, xmax)
+            else:
+                ax.set_xlim(left=xmin)
+        elif xmax is not None:
+            ax.set_xlim(right=xmax)
+
+        if ymin is not None:
+            if ymax is not None:
+                ax.set_ylim(ymin, ymax)
+            else:
+                ax.set_ylim(bottom=ymin)
+        elif ymax is not None:
+            ax.set_ylim(top=ymax)
+
+    if ymin is not None:
+        if ymax is not None:
+            for a in ax:
+                a.set_ylim(ymin, ymax)
+        else:
+            for a in ax:
+                a.set_ylim(bottom=ymin)
+    elif ymax is not None:
+        for a in ax:
+            a.set_ylim(top=ymax)
+
+    if save:
+        for ext in extension:
+            fig.savefig('{}.{}'.format(output, ext))
+    if show:
+        fig.show()
+
+    return
+
+
+@plot.command(no_args_is_help=True)
+@inputs_function('kappa_hdf5')
+@click.option('--mfp/--frequency',
+              help='x-axis quantity.  [default: frequency]',
+              default=False,
+              show_default=False)
+@click.option('-p', '--percent/--raw',
+              help='Plot kappa in percent of total.  [default: raw]',
+              default=False,
+              show_default=False)
+@click.option('--xmarkers',
+              help='Markers on the mean-free-path-axis.',
+              multiple=True,
+              type=float)
+@click.option('--ymarkers',
+              help='Markers on the kappa-axis. --mfp only.',
+              multiple=True,
+              type=float)
+
+@directions_option
+@temperature_option
+@click.option('--xmin',
+              help='Override minimum x.',
+              type=float)
+@click.option('--minkappa',
+              help='Minimum kappa to plot for --mfp in percent.',
+              type=click.FloatRange(0, 100),
+              default=1.,
+              show_default=True)
+
+@click.option('-c', '--colour',
+              help='Colour(s).',
+              multiple=True,
+              default=None)
+@fill_options
+@line_options
+
+@xy_limit_options
+@legend_function(toggle=False)
+@plot_io_function('tp-cumkappa')
+@verbose_option
+
+def cumkappa(kappa_hdf5, mfp, percent, xmarkers, ymarkers, direction,
+             temperature, minkappa, colour, fill, fillalpha, line, linestyle,
+             marker, xmin, xmax, ymin, ymax, label, legend_title, location,
+             style, large, save, show, extension, output, verbose):
+    """Plots cumulative kappa against frequency or mean free path.
+
+    Reads Phono3py hdf5. Properties such as colour and linestyle loop,
+    so if you have two data files and two directions, only two colours
+    need to be specified, one for each direction; however if you want
+    one for each datafile, each will need to be repeated twice
+    consecutively.
+    """
+
+    linestyle = list(linestyle)
+    colour = list(colour) if len(colour) > 0 else None
+    label = list(label) if len(label) > 0 else None
+    marker = list(marker) if len(marker) > 0 else None
+
+    axes = tp.axes.large if large else tp.axes.small
+    fig, ax, add_legend = axes.one(style)
+
+    if mfp:
+        data = [tp.data.load.phono3py(f, ['mode_kappa', 'mean_free_path']) for f in kappa_hdf5]
+        tp.plot.mfp.add_cum_kappa(ax, data, temperature=temperature,
+                                  direction=direction, colour=colour,
+                                  fill=fill, fillcolour=fillalpha, line=line,
+                                  kmin=minkappa, scale=percent, label=label,
+                                  linestyle=linestyle, marker=marker,
+                                  verbose=verbose, xmarkers=xmarkers,
+                                  ymarkers=ymarkers)
+    else:
+        data = [tp.data.load.phono3py(f, ['mode_kappa', 'frequency']) for f in kappa_hdf5]
+        tp.plot.frequency.add_cum_kappa(ax, data, temperature=temperature,
+                                        direction=direction, colour=colour,
+                                        fill=fill, fillcolour=fillalpha,
+                                        line=line, scale=percent, label=label,
+                                        marker=marker, linestyle=linestyle,
+                                        verbose=verbose)
+
+    if large:
+        if mfp:
+            ax.set_xlabel(tp.settings.large_labels()['mean_free_path'])
+        if percent:
+            ax.set_ylabel(tp.settings.large_labels()['cumulative_percent'])
+        else:
+            ax.set_ylabel(tp.settings.large_labels()['cumulative_kappa'])
+
+    if label is not None:
+        if location is None:
+            add_legend(title=legend_title)
+        else:
+            add_legend(title=legend_title, location=location)
+
+    if xmin is not None:
+        if xmax is not None:
+            ax.set_xlim(xmin, xmax)
+        else:
+            ax.set_xlim(left=xmin)
+    elif xmax is not None:
+        ax.set_xlim(right=xmax)
+
+    if ymin is not None:
+        if ymax is not None:
+            ax.set_ylim(ymin, ymax)
+        else:
+            ax.set_ylim(bottom=ymin)
+    elif ymax is not None:
+        ax.set_ylim(top=ymax)
+
+    if save:
+        for ext in extension:
+            fig.savefig('{}.{}'.format(output, ext))
+    if show:
+        fig.show()
+
+    return
+
+
+@plot.command(no_args_is_help=True)
+@inputs_function('dos_dat', nargs=1)
+@dos_function()
+@fill_options
+@line_options
+
+@xy_limit_options
+@legend_function(label=False)
+@plot_io_function('tp-dos')
+
+def dos(dos_dat, poscar, atoms, sigma, projected, total, total_label,
+        total_colour, colour, fill, fillalpha, line, linestyle, marker,
+        xmin, xmax, ymin, ymax, legend, legend_title, location, style,
+        large, save, show, extension, output):
+    """Plots a phonon density of states."""
+
+    axes = tp.axes.large if large else tp.axes.small
+    fig, ax, add_legend = axes.one(style)
+
+    linestyle = list(linestyle)
+    colour = list(colour)
+    marker = list(marker)
+    if len(colour) == 1:
+        colour = colour[0]
+
+    data = tp.data.load.phonopy_dos(dos_dat, poscar, atoms)
+    tp.plot.frequency.add_dos(ax, data, projected=projected, sigma=sigma,
+                              total=total, totallabel=total_label,
+                              colour=colour, totalcolour=total_colour,
+                              fill=fill, fillalpha=fillalpha, line=line,
+                              linestyle=linestyle, marker=marker)
+    if legend:
+        if location is None:
+            add_legend(title=legend_title)
+        else:
+            add_legend(title=legend_title, location=location)
+
+    if xmin is not None:
+        if xmax is not None:
+            ax.set_xlim(xmin, xmax)
+        else:
+            ax.set_xlim(left=xmin)
+    elif xmax is not None:
+        ax.set_xlim(right=xmax)
+
+    if ymin is not None:
+        if ymax is not None:
+            ax.set_ylim(ymin, ymax)
+        else:
+            ax.set_ylim(bottom=ymin)
+    elif ymax is not None:
+        ax.set_ylim(top=ymax)
+
+    if save:
+        for ext in extension:
+            fig.savefig('{}.{}'.format(output, ext))
+    if show:
+        fig.show()
+
+    return
+
+
+@plot.command(no_args_is_help=True)
+@click.option('-k', '--kfile',
+              help='Thermal data filename(s). Required for a '
+                   '--component of lattice or total.',
+              multiple=True)
+@click.option('-e', '--efile',
+              help='Electronic data filename(s). Required for a '
+                   '--component of electronic or total.',
+              multiple=True)
+@click.option('--component',
+              help='Thermal conductivity component.',
+              default='lattice',
+              type=click.Choice(['lattice', 'electronic', 'total'],
+                                case_sensitive=False),
+              show_default=True)
+@directions_option
+@click.option('--tmin',
+              help='Minimum temperature to plot, by default in K.',
+              default=300.,
+              show_default=True)
+@click.option('--tmax',
+              help='Maximum temperature to plot, by default in K.',
+              default=np.inf,
+              show_default=False)
+@doping_type_option
+@doping_option
+
+@click.option('-c', '--colour',
+              help='Colourmap name or min and max colours or list of '
+                   'colours.',
+              multiple=True,
+              default=['tab10'],
+              show_default=True)
+@line_options
+
+@xy_limit_options
+@legend_function()
+@plot_io_function('tp-kappa')
+
+def kappa(kfile, efile, component, direction, tmin, tmax, dtype, doping,
+          colour, linestyle, marker, xmin, xmax, ymin, ymax, label,
+          legend_title, legend, location, style, large, save, show, extension,
+          output):
+    """Plots line graphs of thermal conductivity against temperature.
+
+    Currently not all combinations of inputs work. If multiple --direction
+    are specified, only the first file will be read. If --component is
+    total and one --direction but multiple sets of files are specified,
+    either there must be the same number of each, or only one file of
+    one type (electronic or phononic), in which case it is used for all
+    instances of the other.
+    """
+    # Future: If multiple components are specified, only one set of
+    # input files are accepted.?
+
+    linestyle = list(linestyle)
+    marker = list(marker)
+    label = list(label)
+    colour = list(colour)
+
+    tc = 'thermal_conductivity'
+    etc = 'electronic_thermal_conductivity'
+    ltc = 'lattice_thermal_conductivity'
+
+    axes = tp.axes.large if large else tp.axes.small
+    fig, ax, add_legend = axes.one(style)
+
+    if component in ['electronic', 'total']:
+        if len(efile) != 0:
+            edata = []
+            for f in efile:
+                try:
+                    edata.append(tp.data.load.amset(f, 'etc'))
+                except UnicodeDecodeError:
+                    edata.append(tp.data.load.boltztrap(f, 'etc', doping=dtype))
+        else:
+            raise Exception('--efile must be specified for a '
+                            '--component of electronic or total.')
+    if component in ['lattice', 'total']:
+        if len(kfile) != 0:
+            kdata = []
+            for f in kfile:
+                kdata.append(tp.data.load.phono3py(f, 'ltc'))
+        else:
+            raise Exception('--kfile must be specified for a '
+                            '--component of lattice or total.')
+
+    data = []
+    defleg = {'labels': [], 'title': None} # default legend 
+    if component == 'total':
+        q = tc
+        if len(direction) > 1:
+            defleg['title'] = 'Direction'
+            defleg['labels'] = direction
+            for d in direction:
+                kdata2 = tp.data.utilities.resolve(kdata[0], ltc, direction=d)
+                edata2 = tp.data.utilities.resolve(edata[0], etc, doping=doping,
+                                                   direction=d)
+                kdata2, edata2 = tp.calculate.interpolate(kdata2, edata2,
+                                                          'temperature', ltc,
+                                                          etc, kind='cubic')
+                data.append({'temperature': kdata2['temperature'],
+                             tc:            kdata2[ltc] + edata2[etc]})
+        elif len(kdata) == len(edata):
+            defleg['title'] = 'Phononic Data'
+            defleg['labels'] = kfile
+            for i in range(len(kdata)):
+                kdata[i] = tp.data.utilities.resolve(kdata[i], ltc,
+                                                     direction=direction[0])
+                edata[i] = tp.data.utilities.resolve(edata[i], etc, doping=doping,
+                                                     direction=direction[0])
+                kdata[i], edata[i] = tp.calculate.interpolate(kdata[i],
+                                                              edata[i],
+                                                              'temperature',
+                                                              ltc, etc,
+                                                              kind='cubic')
+                data.append({'temperature': kdata[i]['temperature'],
+                             tc:            kdata[i][ltc] + edata[i][etc]})
+        elif len(kdata) == 1:
+            defleg['title'] = 'Electronic Data'
+            defleg['labels'] = efile
+            kdata[0] = tp.data.utilities.resolve(kdata[0], ltc,
+                                                 direction=direction[0])
+            for i in range(len(edata)):
+                edata[i] = tp.data.utilities.resolve(edata[i], etc, doping=doping,
+                                                     direction=direction[0])
+                kdata2 = kdata[0] # in case of different-sized arrays
+                kdata2, edata[i] = tp.calculate.interpolate(kdata2, edata[i],
+                                                            'temperature',
+                                                            ltc, etc,
+                                                            kind='cubic')
+                data.append({'temperature': kdata[i]['temperature'],
+                             tc:            kdata2[ltc] + edata[i][etc]})
+        elif len(edata) == 1:
+            defleg['title'] = 'Phononic Data'
+            defleg['labels'] = kfile
+            edata[0] = tp.data.utilities.resolve(edata[0], etc, doping=doping,
+                                                 direction=direction[0])
+            for i in range(len(kdata)):
+                kdata[i] = tp.data.utilities.resolve(kdata[i], ltc,
+                                                     direction=direction[0])
+                edata2 = edata[0]
+                kdata[i], edata2 = tp.calculate.interpolate(kdata[i], edata2,
+                                                            'temperature',
+                                                            ltc, etc,
+                                                            kind='cubic')
+                data.append({'temperature': kdata[i]['temperature'],
+                             tc:            kdata[i][ltc] + edata2[etc]})
+    elif component == 'lattice':
+        q = ltc
+        if len(direction) > 1:
+            defleg['title'] = 'Direction'
+            defleg['labels'] = direction
+            for d in direction:
+                kdata2 = tp.data.utilities.resolve(kdata[0], ltc, direction=d)
+                data.append({'temperature': kdata2['temperature'],
+                             tc:            kdata2[ltc]})
+        else:
+            defleg['title'] = 'Phononic Data'
+            defleg['labels'] = kfile
+            for i in range(len(kdata)):
+                kdata[i] = tp.data.utilities.resolve(kdata[i], ltc,
+                                                     direction=direction[0])
+                data.append({'temperature': kdata[i]['temperature'],
+                             tc:            kdata[i][ltc]})
+    elif component == 'electronic':
+        q = etc
+        if len(direction) > 1:
+            defleg['title'] = 'Direction'
+            defleg['labels'] = direction
+            for d in direction:
+                edata2 = tp.data.utilities.resolve(edata[0], etc, direction=d)
+                data.append({'temperature': edata2['temperature'],
+                             tc:            edata2[etc]})
+        else:
+            defleg['title'] = 'Electronic Data'
+            defleg['labels'] = efile
+            for i in range(len(edata)):
+                edata[i] = tp.data.utilities.resolve(edata[i], etc, doping=doping,
+                                                     direction=direction[0])
+                data.append({'temperature': edata[i]['temperature'],
+                             tc:            edata[i][etc]})
+
+    if label == []:
+        label = defleg['labels']
+        if legend_title is None:
+            legend_title = defleg['title']
+
+    try:
+        colours = mpl.cm.get_cmap(colour[0])(np.linspace(0, 1, len(data)))
+        colours = [c for c in colours]
+    except ValueError:
+        if isinstance(colour[0], str) and colour[0] == 'skelton':
+            colour = tp.plot.colour.skelton()
+            colours = [colour(i) for i in np.linspace(0, 1, len(data))]
+        elif len(colour) == 2 and len(data) != 2:
+            colour = tp.plot.colour.linear(*colour)
+            colours = [colour(i) for i in np.linspace(0, 1, len(data))]
+        else:
+            colours = colour
+
+    while len(colours) < len(data):
+        colours.append(colours[-1])
+    while len(linestyle) < len(data):
+        linestyle.append('solid')
+    while len(marker) < len(data):
+        marker.append(None)
+    while len(label) < len(data):
+        label.append(None)
+
+    for i in range(len(data)):
+        j = np.where((np.array(data[i]['temperature']) <= tmax)
+                   & (np.array(data[i]['temperature']) >= tmin))[0]
+
+        ax.plot(np.array(data[i]['temperature'])[j], data[i][tc][j],
+                label=label[i], linestyle=linestyle[i], marker=marker[i],
+                c=colours[i])
+
+    if xmin is not None:
+        if xmax is not None:
+            ax.set_xlim(xmin, xmax)
+        else:
+            ax.set_xlim(left=xmin)
+    elif xmax is not None:
+        ax.set_xlim(right=xmax)
+
+    if ymin is not None:
+        if ymax is not None:
+            ax.set_ylim(ymin, ymax)
+        else:
+            ax.set_ylim(bottom=ymin)
+    elif ymax is not None:
+        ax.set_ylim(top=ymax)
+
+    axlabels = tp.settings.large_labels() if large else tp.settings.labels()
+    ax.set_xlabel(axlabels['temperature'])
+    ax.set_ylabel(axlabels[q])
+    tp.plot.utilities.set_locators(ax, 'linear', 'linear')
+    if legend:
+        if location is None:
+            add_legend(title=legend_title)
+        else:
+            add_legend(title=legend_title, location=location)
+
+    if save:
+        for ext in extension:
+            fig.savefig('{}.{}'.format(output, ext))
+    if show:
+        fig.show()
+
+    return
+
+
+@plot.command(no_args_is_help=True)
+@inputs_function('transport_file', nargs=1)
+@click.option('-z', '--zt',
+              help='Target ZT.',
+              type=click.FloatRange(0),
+              default=2.,
+              show_default=True)
+
+@direction_option
+@interpolate_options
+
+@click.option('-c', '--colour',
+              help='Colourmap name or highlight colour or min and max '
+                   'and highlight colours to generate a colourmap '
+                   'from. Colour may be #rrggbb or a named colour in '
+                   'matplotlib.',
+              multiple=True,
+              default=['viridis'],
+              show_default=True)
+@click.option('-n', '--negativecolour',
+              help='Colour for values below --cmin.',
+              default='grey',
+              show_default=True)
+
+@xy_limit_options
+@c_limit_options
+@plot_io_function('tp-kappa-target')
+
+def kappa_target(transport_file, zt, direction, interpolate, kind, colour,
+                 negativecolour, xmin, xmax, ymin, ymax, cmin, cmax, style,
+                 large, save, show, extension, output):
+    """Plots lattice thermal conductivity to reach a target ZT.
+
+    Currently accepts AMSET transport json or BoltzTraP hdf5.
+    """
+
+    equants = ['conductivity', 'seebeck', 'etc']
+    cmin = 0 if cmin is None else cmin
+    if len(colour) == 1:
+        colour = colour[0]
+    else:
+        colour = list(colour)
+
+    axes = tp.axes.large if large else tp.axes.small
+    try:
+        edata = tp.data.load.amset(transport_file, equants)
+    except UnicodeDecodeError:
+        edata = tp.data.load.boltztrap(transport_file, equants)
+
+    fig, ax, _ = axes.one_colourbar(style)
+
+    cbar = tp.plot.heatmap.add_kappa_target(ax, edata, zt=zt,
+                                            direction=direction,
+                                            xinterp=interpolate,
+                                            yinterp=interpolate,
+                                            kind=kind, colour=colour,
+                                            negativecolour=negativecolour,
+                                            xmin=xmin, xmax=xmax, ymin=ymin,
+                                            ymax=ymax, cmin=cmin, cmax=cmax)
+
+    if large:
+        cbar.set_label(tp.settings.large_labels()['lattice_thermal_conductivity'])
+
+    if save:
+        for ext in extension:
+            fig.savefig('{}.{}'.format(output, ext))
+    if show:
+        fig.show()
+
+    return
+
+
+@plot.command('phonons', no_args_is_help=True)
+@inputs_function('band_yaml')
+@click.option('--bandmin',
+              help='Minimum band index.',
+              type=click.IntRange(0))
+@click.option('--bandmax',
+              help='Maximum band index.',
+              type=click.IntRange(0))
+
+@click.option('-c', '--colour',
+              help='Colourmap name or min and max colours or list of '
+                   'colours.',
+              multiple=True,
+              default=['winter_r'],
+              show_default=True)
+@click.option('-a', '--alpha',
+              help='Line transparency (0 (transparent) - 1 (opaque)). Useful'
+                   'for dense plots.',
+              type=click.FloatRange(0, 1),
+              default=1.,
+              show_default=True)
+@line_options
+@click.option('--xmarkcolour',
+              help='High-symmetry point line colour.',
+              default='black',
+              show_default=True)
+@click.option('--xmarklinestyle',
+              help='High-symmetry point linestyle.',
+              default='solid',
+              show_default=True)
+
+@click.option('-d', '--dos',
+              help='projected_dos.dat or equivalent for optional DoS plot.',
+              type=click.Path(exists=True, file_okay=True, dir_okay=False))
+@dos_function(['--doscolour'])
+@fill_options
+
+@legend_function(toggle=False)
+@plot_io_function('tp-phonons')
+
+def converge_phonons(band_yaml, bandmin, bandmax, colour, alpha, linestyle,
+                     marker, xmarkcolour, xmarklinestyle, dos, poscar, atoms,
+                     projected, sigma, total, total_label, total_colour,
+                     doscolour, fill, fillalpha, line, label, legend_title,
+                     location, style, large, save, show, extension, output):
+    """Plots and overlays phonon dispersions.
+
+    Can have optional DoS on the side.
+    """
+
+    # Really the DoS bit should be in a chained command, but I'm having
+    # trouble getting that working atm.
+
+    linestyle = list(linestyle)
+    if len(colour) == 1:
+        colour = colour[0]
+    else:
+        colour = list(colour)
+    if len(marker) == 0:
+        marker = [None]
+    else:
+        marker = list(marker)
+    if len(label) == 0:
+        label = [None]
+    else:
+        label = list(label)
+    if len(doscolour) == 1:
+        doscolour = doscolour[0]
+    else:
+        doscolour = list(doscolour)
+
+    data = [tp.data.load.phonopy_dispersion(f) for f in band_yaml]
+
+    axes = tp.axes.large if large else tp.axes.small
+    if dos is None:
+        fig, ax, add_legend = axes.one(style)
+    else:
+        fig, ax, add_legend = axes.one_dos(style)
+        dosax = ax[1]
+        ax = ax[0]
+
+    tp.plot.phonons.add_multi(ax, data, colour=colour, linestyle=linestyle,
+                              marker=marker, label=label, bandmin=bandmin,
+                              bandmax=bandmax, alpha=alpha,
+                              xmarkkwargs={'color':     xmarkcolour,
+                                           'linestyle': xmarklinestyle})
+    if dos is not None:
+        dosdata = tp.data.load.phonopy_dos(dos, poscar, atoms)
+        tp.plot.frequency.add_dos(dosax, dosdata, projected=projected,
+                                  sigma=sigma, total=total,
+                                  totallabel=total_label, colour=doscolour,
+                                  totalcolour=total_colour, fill=fill,
+                                  fillalpha=fillalpha, line=line, invert=True)
+        ax.set_ylim(dosax.get_ylim())
+        tp.plot.utilities.set_locators(dosax, dos=True)
+
+    if label != [None] or dos is not None:
+        if location is None:
+            add_legend(title=legend_title)
+        else:
+            add_legend(title=legend_title, location=location)
+
+    if save:
+        for ext in extension:
+            fig.savefig('{}.{}'.format(output, ext))
+    if show:
+        fig.show()
+
+    return
+
+
+@plot.command(no_args_is_help=True)
+@inputs_function('transport_file')
+@click.option('-k', '--kfile',
+              help='Thermal data filename(s). Required for a --quantity '
+                   'of lattice_ or total_thermal_conductivity.',
+              multiple=True)
+@click.option('-q', '--quantity',
+              help='Quantity(/ies) to plot. Max: 4.',
+              multiple=True,
+              default=['conductivity', 'seebeck',
+                       'electronic_thermal_conductivity'],
+              show_default=True)
+@directions_option
+@click.option('--tmin',
+              help='Minimum temperature to plot, by default in K.',
+              default=300.,
+              show_default=True)
+@click.option('--tmax',
+              help='Maximum temperature to plot, by default in K.',
+              default=np.inf,
+              show_default=False)
+@doping_type_option
+@dopings_option
+
+@click.option('-c', '--colour',
+              help='Colourmap name or min and max colours or list of '
+                   'colours.',
+              multiple=True,
+              default=['tab10'],
+              show_default=True)
+@line_options
+
+@xy_limit_options
+@legend_function()
+@plot_io_function('tp-transport')
+
+def transport(transport_file, kfile, quantity, direction, tmin, tmax, dtype,
+              doping, colour, linestyle, marker, xmin, xmax, ymin, ymax,
+              label, legend_title, legend, location, style, large, save, show,
+              extension, output):
+    """Plots line graphs of transport properties against temperature.
+
+    Currently not all combinations of inputs work. The order of
+    precedence is lines represent doping > direction > files.
+    If using multiple sets of files (so only one doping and direction),
+    either there must be the same number of each, or only one file of
+    one type, in which case it is used for all instances of the other.
+
+    Changing the y-axis limits is also not currently supported (we
+    recommend changing the temperatures plotted instead).
+    """
+
+    if len(quantity) < 1 or len(quantity) > 4:
+        raise Exception('--quantity must be between 1 and 4 items long.')
+    tnames = tp.settings.to_tp()
+    quantity = [tnames[q] if q in tnames else q for q in quantity]
+
+    linestyle = list(linestyle)
+    marker = list(marker)
+    label = list(label)
+    colour = list(colour)
+
+    tc = 'thermal_conductivity'
+    etc = 'electronic_thermal_conductivity'
+    ltc = 'lattice_thermal_conductivity'
+
+    axes = tp.axes.large if large else tp.axes.small
+    axf = [axes.one, axes.two_h, axes.three_h, axes.four_square]
+    axlabels = tp.settings.large_labels() if large else tp.settings.labels()
+    fig, ax, add_legend =  axf[len(quantity) - 1](style)
+    if len(quantity) == 4:
+        ax = [ax[0][0], ax[0][1], ax[1][0], ax[1][1]]
+    elif len(quantity) == 1:
+        ax = [ax]
+
+    edata = []
+    for f in transport_file:
+        try:
+            edata.append(tp.data.load.amset(f, quantity))
+        except UnicodeDecodeError:
+            edata.append(tp.data.load.boltztrap(f, quantity, doping=dtype))
+    if ltc in quantity or tc in quantity:
+        if len(kfile) != 0:
+            kdata = []
+            if len(transport_file) != len(kfile) and len(transport_file) != 1 and \
+               len(kfile) != 1:
+                raise Exception('Could not match electronic and phononic data. '
+                                'either only one file should be specified for '
+                                'one, or both should be the same length.')
+            for f in kfile:
+                kdata.append(tp.data.load.phono3py(f))
+        else:
+            raise Exception('--kfile must be specified for a '
+                            '--quantity of {} or {}.'.format(ltc, tc))
+    else:
+        kdata = None
+
+    for e in edata:
+        e['doping'] = np.abs(e['doping'])
+
+    data = [[], [], [], []]
+    defleg = {'labels': [], 'title': None} # default legend 
+    # The data array could get quite large and memory inefficient, but
+    # looping through the plot function at the end is more maintainable
+    # compared to putting one in every if statement :shrug:
+    lendata = 1
+    for i, q in enumerate(quantity):
+        if len(doping) > 1: # one line per doping
+            lendata = len(doping)
+            defleg['title'] = axlabels['doping']
+            if q == tc:
+                kdata2 = deepcopy(kdata[0])
+                kdata2 = tp.data.utilities.resolve(kdata2, ltc,
+                                                   direction=direction[0])
+                dopelist = []
+                for d in doping:
+                    edata2 = deepcopy(edata[0])
+                    edata2 = tp.data.utilities.resolve(edata2, etc, doping=d,
+                                                       direction=direction[0])
+                    dopelist.append('{:.2e}'.format(edata2['meta']['doping']))
+                    kdata3, edata2 = tp.calculate.interpolate(kdata2, edata2,
+                                                              'temperature',
+                                                              ltc, etc,
+                                                              kind='cubic')
+                    data[i].append({'temperature': kdata3['temperature'],
+                                    q:             kdata3[ltc] + edata2[etc]})
+                defleg['labels'] = dopelist
+            elif q in edata[0] and \
+                 'temperature' in edata[0]['meta']['dimensions'][q]:
+                dopelist = []
+                for d in doping:
+                    edata2 = deepcopy(edata[0])
+                    edata2 = tp.data.utilities.resolve(edata2, q, doping=d,
+                                                       direction=direction[0])
+                    dopelist.append('{:.2e}'.format(edata2['meta']['doping']))
+                    data[i].append({'temperature': edata2['temperature'],
+                                    q:             edata2[q]})
+                defleg['labels'] = dopelist
+            elif kdata is not None and q in kdata[0] and \
+                 'temperature' in kdata[0]['meta']['dimensions'][q]:
+                kdata2 = deepcopy(kdata[0])
+                kdata2 = tp.data.utilities.resolve(kdata2, q,
+                                                   direction=direction[0])
+                data[i].append({'temperature': kdata2['temperature'],
+                                q:             kdata2[q]})
+        elif len(direction) > 1: # one line per direction
+            lendata = len(direction)
+            defleg['title'] = 'Direction'
+            defleg['labels'] = direction
+            if q == tc:
+                for d in direction:
+                    kdata2 = deepcopy(kdata[0])
+                    kdata2 = tp.data.utilities.resolve(kdata2, ltc,
+                                                       direction=d)
+                    edata2 = deepcopy(edata[0])
+                    edata2 = tp.data.utilities.resolve(edata2, etc,
+                                                       doping=doping[0],
+                                                       direction=d)
+                    kdata2, edata2 = tp.calculate.interpolate(kdata2, edata2,
+                                                              'temperature',
+                                                              ltc, etc,
+                                                              kind='cubic')
+                    data[i].append({'temperature': kdata2['temperature'],
+                                    q:             kdata2[ltc] + edata2[etc]})
+            elif q in edata[0] and \
+                 'temperature' in edata[0]['meta']['dimensions'][q]:
+                for d in direction:
+                    edata2 = deepcopy(edata[0])
+                    edata2 = tp.data.utilities.resolve(edata2, q,
+                                                       doping=doping[0],
+                                                       direction=d)
+                    data[i].append({'temperature': edata2['temperature'],
+                                    q:             edata2[q]})
+            elif kdata is not None and q in kdata[0] and \
+                 'temperature' in kdata[0]['meta']['dimensions'][q]:
+                for d in direction:
+                    kdata2 = deepcopy(kdata[0])
+                    kdata2 = tp.data.utilities.resolve(kdata2, q,
+                                                       direction=d)
+                    data[i].append({'temperature': kdata2['temperature'],
+                                    q:             kdata2[q]})
+        else: # one line per file/ one line
+            if q == tc:
+                lendata = len(kdata)
+                if len(kdata) == len(edata):
+                    defleg['title'] = 'Electronic Data'
+                    defleg['labels'] = transport_file
+                    for j in range(len(kdata)):
+                        kdata2 = deepcopy(kdata[j])
+                        edata2 = deepcopy(edata[j])
+                        kdata2 = tp.data.utilities.resolve(kdata2, ltc,
+                                                           direction=direction[0])
+                        edata2 = tp.data.utilities.resolve(edata2, etc,
+                                                           doping=doping[0],
+                                                           direction=direction[0])
+                        kdata2, edata2 = tp.calculate.interpolate(kdata2, edata2,
+                                                                  'temperature',
+                                                                  ltc, etc,
+                                                                  kind='cubic')
+                        data[i].append({'temperature': kdata2['temperature'],
+                                        q:             kdata2[ltc] + edata2[etc]})
+                elif len(kdata) == 1:
+                    defleg['title'] = 'Electronic Data'
+                    defleg['labels'] = transport_file
+                    lendata = len(edata)
+                    kdata2 = deepcopy(kdata[0])
+                    kdata2 = tp.data.utilities.resolve(kdata, ltc,
+                                                       direction=direction[0])
+                    for j in range(len(edata)):
+                        edata2 = deepcopy(edata[j])
+                        edata2 = tp.data.utilities.resolve(edata2, etc,
+                                                           doping=doping[0],
+                                                           direction=direction[0])
+                        kdata2, edata2 = tp.calculate.interpolate(kdata2, edata2,
+                                                                  'temperature',
+                                                                  ltc, etc,
+                                                                  kind='cubic')
+                        data[i].append({'temperature': kdata2['temperature'],
+                                        q:             kdata2[ltc] + edata2[etc]})
+                elif len(edata) == 1:
+                    defleg['title'] = 'Phononic Data'
+                    defleg['labels'] = kfile
+                    edata2 = deepcopy(edata[0])
+                    edata2 = tp.data.utilities.resolve(edata2, etc,
+                                                       doping=doping[0],
+                                                       direction=direction[0])
+                    for j in range(len(kdata)):
+                        kdata2 = deepcopy(kdata[j])
+                        kdata2 = tp.data.utilities.resolve(kdata2, ltc,
+                                                           direction=direction[0])
+                        kdata2, edata2 = tp.calculate.interpolate(kdata2, edata2,
+                                                                  'temperature',
+                                                                  ltc, etc,
+                                                                  kind='cubic')
+                        data[i].append({'temperature': kdata2['temperature'],
+                                        q:             kdata2[ltc] + edata2[etc]})
+            elif q in edata[0] and 'temperature' in edata[0]['meta']['dimensions'][q]:
+                if len(edata) > 1:
+                    lendata = len(edata)
+                    defleg['title'] = 'Electronic Data'
+                    defleg['labels'] = transport_file
+                elif defleg['title'] is None:
+                    defleg['title'] = 'Electronic Data'
+                    defleg['labels'] = transport_file
+                for j in range(len(edata)):
+                    edata2 = deepcopy(edata[j])
+                    edata2 = tp.data.utilities.resolve(edata2, q,
+                                                       doping=doping[0],
+                                                       direction=direction[0])
+                    data[i].append({'temperature': edata2['temperature'],
+                                    q:             edata2[q]})
+            elif kdata is not None and q in kdata[0] and \
+                 'temperature' in kdata[0]['meta']['dimensions'][q]:
+                if len(kdata) > 1:
+                    lendata = len(kdata)
+                    defleg['title'] = 'Phononic Data'
+                    defleg['labels'] = kfile
+                elif defleg['title'] is None:
+                    defleg['title'] = 'Phononic Data'
+                    defleg['labels'] = kfile
+                for j in range(len(kdata)):
+                    kdata2 = deepcopy(kdata[j])
+                    kdata2 = tp.data.utilities.resolve(kdata2, q,
+                                                       direction=direction[0])
+                    data[i].append({'temperature': kdata2['temperature'],
+                                    q:             kdata2[q]})
+
+    try:
+        colours = mpl.cm.get_cmap(colour[0])(np.linspace(0, 1, lendata))
+        colours = [c for c in colours]
+    except ValueError:
+        if isinstance(colour[0], str) and colour[0] == 'skelton':
+            colour = tp.plot.colour.skelton()
+            colours = [colour(i) for i in np.linspace(0, 1, lendata)]
+        elif len(colour) == 2 and len(data) != 2:
+            colour = tp.plot.colour.linear(*colour)
+            colours = [colour(i) for i in np.linspace(0, 1, lendata)]
+        else:
+            colours = colour
+
+    if label == []:
+        label = defleg['labels']
+        if legend_title is None:
+            legend_title = defleg['title']
+
+    while len(colours) < lendata:
+        colours.append(colours[-1])
+    while len(linestyle) < lendata:
+        linestyle.append('solid')
+    while len(marker) < lendata:
+        marker.append(None)
+    while len(label) < lendata:
+        label.append(None)
+
+    for i, d in enumerate(data):
+        for j, d2 in enumerate(d):
+            d2['temperature'] = np.array(d2['temperature'])
+            k = np.where((d2['temperature'] <= tmax)
+                       & (d2['temperature'] >= tmin))[0]
+
+            ax[i].plot(d2['temperature'][k], d2[quantity[i]][k],
+                       linestyle=linestyle[j], marker=marker[j], c=colours[j],
+                       label=label[j])
+
+    for i, q in enumerate(quantity):
+        ax[i].set_xlabel(axlabels['temperature'])
+        ax[i].set_ylabel(axlabels[q])
+        if len(doping) > 1 and q in ['conductivity', etc]:
+            tp.plot.utilities.set_locators(ax[i], 'linear', 'log')
+        else:
+            tp.plot.utilities.set_locators(ax[i], 'linear', 'linear')
+    if legend:
+        if location is None:
+            add_legend(title=legend_title)
+        else:
+            add_legend(title=legend_title, location=location)
+
+    for a in ax:
+        if xmin is not None:
+            if xmax is not None:
+                a.set_xlim(xmin, xmax)
+            else:
+                a.set_xlim(left=xmin)
+        elif xmax is not None:
+            a.set_xlim(right=xmax)
+
+    #if ymin is not None:
+    #    if ymax is not None:
+    #        ax.set_ylim(ymin, ymax)
+    #    else:
+    #        ax.set_ylim(bottom=ymin)
+    #elif ymax is not None:
+    #    ax.set_ylim(top=ymax)
+
+    if save:
+        for ext in extension:
+            fig.savefig('{}.{}'.format(output, ext))
+    if show:
+        fig.show()
+
+    return
+
+
+@plot.command(no_args_is_help=True)
+@inputs_function('kappa_hdf5', nargs=1)
+@click.option('-y',
+              help='y-axis quantity. Options include frequency, kappa, '
+                   'group_velocity, lifetime, mean_free_path, '
+                   'occupation and ph_ph_strength.',
+              default='kappa',
+              show_default=True)
+@click.option('-x',
+              help='x-axis quantity. Options include frequency, kappa, '
+                   'group_velocity, lifetime, mean_free_path, '
+                   'occupation and ph_ph_strength.',
+              default='frequency',
+              show_default=True)
+@click.option('-p', '--projected',
+              help='Optional colour quantity. Options include density, '
+                   'which colours by point density, or the usual '
+                   'frequency, kappa, group_velocity, lifetime, '
+                   'mean_free_path, occupation and ph_ph_strength.')
+
+@direction_option
+@temperature_option
+
+@click.option('-c', '--colour',
+              help='Colourmap name or colour or list of colours (one '
+                   'per band). If --projected, only colourmap name.',
+              multiple=True,
+              default=['viridis'],
+              show_default=True)
+@click.option('-a', '--alpha',
+              help='Marker opacity.',
+              type=click.FloatRange(0., 1.),
+              default=0.3,
+              show_default=True)
+@click.option('-l', '--linewidth',
+              help='Marker edge linewidth.',
+              type=click.FloatRange(0),
+              default=0.,
+              show_default=True)
+@click.option('--edgecolour',
+              help='Marker edge colour.',
+              default='black',
+              show_default=True)
+@click.option('-m', '--marker',
+              help='Marker shape.',
+              default='.',
+              show_default=True)
+@click.option('--markersize',
+              help='Marker size.',
+              type=click.FloatRange(0),
+              default=1.,
+              show_default=True)
+
+@click.option('--xscale',
+              help='Override x-scale.',
+              type=click.Choice(['linear', 'log'], case_sensitive=False))
+@click.option('--yscale',
+              help='Override y-scale.',
+              type=click.Choice(['linear', 'log'], case_sensitive=False))
+@click.option('--cscale',
+              help='Override colour-scale if projected.',
+              type=click.Choice(['linear', 'log'], case_sensitive=False))
+@xy_limit_options
+@c_limit_options
+
+@plot_io_function('tp-waterfall')
+@verbose_option
+
+def waterfall(kappa_hdf5, y, x, projected, direction, temperature, colour, alpha,
+              linewidth, edgecolour, marker, markersize, xscale, yscale,
+              cscale, xmin, xmax, ymin, ymax, cmin, cmax, style, large,
+              save, show, extension, output, verbose):
+    """Plots 3rd-order phonon properties per band per q-point."""
+
+    axes = tp.axes.large if large else tp.axes.small
+    if len(colour) == 1:
+        colour = colour[0]
+    else:
+        colour = list(colour)
+
+    tnames = tp.settings.to_tp()
+    y = tnames[y] if y in tnames else y
+    x = tnames[x] if x in tnames else x
+    if y == 'lattice_thermal_conductivity': y = 'mode_kappa'
+    if x == 'lattice_thermal_conductivity': x = 'mode_kappa'
+    quantities = [x, y]
+    if projected == 'density':
+        pass
+    elif projected is not None:
+        projected = tnames[projected] if projected in tnames else projected
+        if projected == 'lattice_thermal_conductivity': projected = 'mode_kappa'
+        quantities.append(projected)
+    data = tp.data.load.phono3py(kappa_hdf5, quantities)
+
+    if projected is None or projected == 'density':
+        fig, ax, _ = axes.one(style)
+    else:
+        fig, ax, _ = axes.one_colourbar(style)
+
+    if projected == 'density':
+        cbar = tp.plot.frequency.add_density(ax, data, y, xquantity=x,
+                                             temperature=temperature,
+                                             direction=direction,
+                                             colour=colour, alpha=alpha,
+                                             linewidth=linewidth,
+                                             edgecolors=edgecolour,
+                                             marker=marker, s=markersize,
+                                             verbose=verbose)
+    elif projected is not None:
+        cbar = tp.plot.frequency.add_projected_waterfall(ax, data, y,
+                  projected, xquantity=x, temperature=temperature,
+                  direction=direction, colour=colour, alpha=alpha,
+                  linewidth=linewidth, edgecolors=edgecolour, marker=marker,
+                  s=markersize, cmin=cmin, cmax=cmax, cscale=cscale,
+                  verbose=verbose)
+    else:
+        tp.plot.frequency.add_waterfall(ax, data, y, xquantity=x,
+                                        temperature=temperature,
+                                        direction=direction, colour=colour,
+                                        alpha=alpha, linewidth=linewidth,
+                                        edgecolors=edgecolour, marker=marker,
+                                        s=markersize, verbose=verbose)
+
+    tp.plot.utilities.set_locators(ax, xscale, yscale)
+
+    if large:
+        ax.set_xlabel(tp.settings.large_labels()[x])
+        ax.set_ylabel(tp.settings.large_labels()[y])
+        if projected is not None:
+            cbar.set_label(tp.settings.large_labels()[projected])
+
+    if xmin is not None:
+        if xmax is not None:
+            ax.set_xlim(xmin, xmax)
+        else:
+            ax.set_xlim(left=xmin)
+    elif xmax is not None:
+        ax.set_xlim(right=xmax)
+
+    if ymin is not None:
+        if ymax is not None:
+            ax.set_ylim(ymin, ymax)
+        else:
+            ax.set_ylim(bottom=ymin)
+    elif ymax is not None:
+        ax.set_ylim(top=ymax)
+
+    if save:
+        for ext in extension:
+            fig.savefig('{}.{}'.format(output, ext))
+    if show:
+        fig.show()
+
+    return
+
+
+@plot.command(no_args_is_help=True)
+@inputs_function('band_yaml', nargs=1)
+@inputs_function('kappa_hdf5', nargs=1)
+
+@temperature_option
+@click.option('-p', '--poscar',
+              help='POSCAR path.',
+              type=click.Path(exists=True, file_okay=True, dir_okay=False),
+              default='POSCAR',
+              show_default=True)
+
+@click.option('-c', '--colour',
+              help='Colourmap name or max colour (fades to white) or '
+                   'min and max colours to generate a colourmap from. '
+                   'Colour format must be hex or rgb (array) or a '
+                   'named colour recognised by matplotlib.',
+              multiple=True,
+              default=['viridis'],
+              show_default=True)
+@click.option('--smoothing',
+              help='Every n points to sample.',
+              default=5,
+              show_default=True)
+
+@plot_io_function('tp-wideband')
+@verbose_option
+
+def wideband(band_yaml, kappa_hdf5, temperature, poscar, colour, smoothing, style,
+             large, save, show, extension, output, verbose):
+    """Plots a broadened phonon dispersion."""
+
+    axes = tp.axes.large if large else tp.axes.small
+    if len(colour) == 1:
+        colour = colour[0]
+    else:
+        colour = list(colour)
+
+    pdata = tp.data.load.phonopy_dispersion(band_yaml)
+    kdata = tp.data.load.phono3py(kappa_hdf5, 'wideband')
+
+    fig, ax, _ = axes.one(style)
+
+    tp.plot.phonons.add_wideband(ax, kdata, pdata, temperature=temperature,
+                                 poscar=poscar, smoothing=smoothing,
+                                 colour=colour, verbose=verbose)
+
+    if save:
+        for ext in extension:
+            fig.savefig('{}.{}'.format(output, ext))
+    if show:
+        fig.show()
+
+    return
+
+
+@plot.command(no_args_is_help=True)
+@inputs_function('transport_file', nargs=1)
+@click.option('--pf/--zt',
+              help='Power factor instead of ZT.  [default: zt]',
+              default=False,
+              show_default=False)
+@click.option('-k', '--kappa',
+              help='Phono3py kappa hdf5. Ignored if ZT is in file. If '
+                   'otherwise unspecified, set to 1 (W m-1 K-1).',
+              type=click.Path(file_okay=True, dir_okay=False))
+
+@direction_option
+@doping_type_option
+@interpolate_options
+
+@click.option('-c', '--colour',
+              help='Colourmap name or highlight colour or min and max '
+                   'and highlight colours to generate a colourmap '
+                   'from. Colour may be #rrggbb or a named colour in '
+                   'matplotlib.',
+              multiple=True,
+              default=['viridis'],
+              show_default=True)
+
+@xy_limit_options
+@c_limit_options
+@plot_io_function('tp-ztmap')
+
+def ztmap(transport_file, pf, kappa, direction, dtype, interpolate, kind, colour,
+          xmin, xmax, ymin, ymax, cmin, cmax, style, large, save, show,
+          extension, output):
+    """Plots ZT or PF against temperature and carrier concentration."""
+
+    axes = tp.axes.large if large else tp.axes.small
+    if len(colour) == 1:
+        colour = colour[0]
+
+    try:
+        edata = tp.data.load.amset(transport_file)
+    except UnicodeDecodeError:
+        edata = tp.data.load.boltztrap(transport_file, doping=dtype)
+
+    fig, ax, _ = axes.one_colourbar(style)
+
+    if pf:
+        tp.plot.heatmap.add_pfmap(ax, edata, direction=direction,
+                                  xinterp=interpolate, yinterp=interpolate,
+                                  kind=kind, colour=colour, xmin=xmin,
+                                  xmax=xmax, ymin=ymin, ymax=ymax, cmin=cmin,
+                                  cmax=cmax)
+    else:
+        if kappa is not None:
+            kdata = tp.data.load.phono3py(kappa, 'ltc')
+        else:
+            kdata = None
+
+        tp.plot.heatmap.add_ztmap(ax, edata, kdata=kdata, direction=direction,
+                                  xinterp=interpolate, yinterp=interpolate,
+                                  kind=kind, colour=colour, xmin=xmin,
+                                  xmax=xmax, ymin=ymin, ymax=ymax, cmin=cmin,
+                                  cmax=cmax)
+
+    if save:
+        for ext in extension:
+            fig.savefig('{}.{}'.format(output, ext))
+    if show:
+        fig.show()
+
+    return
+
+
+@plot.command(no_args_is_help=True)
+@inputs_function('transport_files', nargs=2)
+@click.option('--pf/--zt',
+              help='Power factor instead of ZT.  [default: zt]',
+              default=False,
+              show_default=False)
+@click.option('-k', '--kappa',
+              help='Phono3py kappa hdf5s or constant lattice thermal '
+                   'conductivity.  [default: 1]',
+              nargs=2)
+
+@direction_option
+@doping_type_option
+@interpolate_options
+
+@click.option('-c', '--colour',
+              help='Colour for each dataset. Colour format must be hex or a '
+                   'named colour recognised by matplotlib.',
+              nargs=2,
+              default=['#FF8000', '#800080'],
+              show_default=True)
+@click.option('--midcolour',
+              help='Colour at zero. Colour format must be hex or a named '
+                   'colour recognised by matplotlib.',
+              default='white',
+              show_default=True)
+
+@xy_limit_options
+@c_limit_options
+@legend_function()
+@plot_io_function('tp-ztdiff')
+
+def ztdiff(transport_files, pf, kappa, direction, dtype, interpolate, kind,
+           colour, midcolour, xmin, xmax, ymin, ymax, cmin, cmax, legend,
+           label, legend_title, location, style, large, save, show, extension,
+           output):
+    """Plots ZT or PF difference against temperature and carrier concentration.
+    
+    Requires two input datasets. --kappa and --colour take exactly two values
+    and do not repeat the name e.g. -c red blue NOT -c red -c blue.
+    """
+
+    axes = tp.axes.large if large else tp.axes.small
+    if len(colour) == 1:
+        colour = colour[0]
+
+    edata = []
+    for f in transport_files:
+        try:
+            edata.append(tp.data.load.amset(f))
+        except UnicodeDecodeError:
+            edata.append(tp.data.load.boltztrap(f, doping=dtype))
+
+    label = list(label)
+    while len(label) < 2:
+        label.append(None)
+
+    fig, ax, add_legend = axes.one_colourbar(style)
+
+    if pf:
+        _, h, l = tp.plot.heatmap.add_pfdiff(ax, *edata, direction=direction,
+                   xinterp=interpolate, yinterp=interpolate, kind=kind,
+                   colour1=colour[0], colour2=colour[1], midcolour=midcolour,
+                   label1=label[0], label2=label[1], xmin=xmin, xmax=xmax,
+                   ymin=ymin, ymax=ymax, cmin=cmin, cmax=cmax)
+    else:
+        kdata = []
+        if kappa == ():
+            kappa = [1., 1.]
+        for k in kappa:
+            try:
+                kdata.append(float(k))
+            except ValueError:
+                try:
+                    kdata.append(tp.data.load.phono3py(k))
+                except OSError:
+                    raise Exception(
+                                    "--kappa must be valid filepaths or floats.")
+        _, h, l = tp.plot.heatmap.add_ztdiff(ax, edata[0], edata[1], kdata1=kdata[0],
+                   kdata2=kdata[1], direction=direction, xinterp=interpolate,
+                   yinterp=interpolate, kind=kind, colour1=colour[0],
+                   colour2=colour[1], midcolour=midcolour, label1=label[0],
+                   label2=label[1], xmin=xmin, xmax=xmax, ymin=ymin,
+                   ymax=ymax, cmin=cmin, cmax=cmax)
+
+    if legend and label != [None, None]:
+        if location is None:
+            add_legend(title=legend_title, handles=h, labels=l)
+        else:
+            add_legend(title=legend_title, location=location, handles=h,
+                       labels=l)
+
+    if save:
+        for ext in extension:
+            fig.savefig('{}.{}'.format(output, ext))
+    if show:
+        fig.show()
+
+    return
+
+
+
+# Welcome to the crystal ball :ghost:
+#@plot.group(chain=True)
+#def frequency():
+#    """Chainable tools for plotting."""
+#    return