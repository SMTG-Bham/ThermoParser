--- conflicted
+++ resolved
@@ -324,11 +324,7 @@
                                                    len(data['temperature']))
             data['meta']['kappa_source'] = 'Set to 1 W m^-1 K^-1'
 
-<<<<<<< HEAD
-        data = tp.calculate.zt_fromdict(data)
-=======
         data = tp.calculate.zt_fromdict(data, use_tprc=True)
->>>>>>> d8964d41
 
     # plotting
 
@@ -427,11 +423,7 @@
                                    direction=direction)
     data['zt'] = zt
 
-<<<<<<< HEAD
-    data = tp.calculate.kl_fromdict(data)
-=======
     data = tp.calculate.kl_fromdict(data, use_tprc=True)
->>>>>>> d8964d41
 
     # plotting
 
