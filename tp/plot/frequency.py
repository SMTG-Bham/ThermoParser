"""Functions which plot phonon frequency on the x-axis.

Each function takes a set of axes and data dictionary as its main input,
and and an ``invert`` argument to plot sideways by a phonon dispersion,
and a main argument, which determines if axes limits are set and
sometimes how scaling is handled, which helps if plotting multiple
quantities on the same axes.

Functions
---------

    add_dos:
        phonon dos.
    add_cum_kappa:
        cumulative kappa vs frequency.
    add_waterfall:
        scatter plots of various values.
    add_projected_waterfall:
        waterfall, but with a second quantity projected.
    add_density:
        density of phonon modes for a property vs frequency.

    format_waterfall
        formatting for the waterfall and density plots
"""

import matplotlib as mpl
import matplotlib.pyplot as plt
import numpy as np
import os
import tp
import warnings
import yaml
from scipy.stats import gaussian_kde
from tp.data import resolve

warnings.filterwarnings('ignore', module='matplotlib')

try:
    filename = '{}/.config/tprc.yaml'.format(os.path.expanduser("~"))
    with open(filename, 'r') as f:
        conf = yaml.safe_load(f)
except Exception:
    conf = None

def add_dos(ax, data, total=False, main=True, invert=False, scale=False,
            colour='tab10', fill=True, fillalpha=0.2, line=True, **kwargs):
    """Adds a phonon density of states (DoS) to a set of axes.

    Arguments
    ---------

        ax : axes
            axes to plot on.
        data : dict
            DoS data.

        total : bool, optional
            plot total DoS. Default: False

        main : bool, optional
            set ticks, labels, limits. Default: True.
        invert : bool, optional
            plot on y axis. Default: False.
        scale : bool, optional
            if main, scale to percent. If not main, scale to axis
            limits. Default: False.

        colour : dict or list or str or colourmap, optional
            RGB colours per atom as a dictionary or a list in POSCAR
            order. Can instead provide a colourmap or colourmap name.
            Default: tab10.
        fill : bool, optional
            fill below lines. Default: True.
        fillalpha : float, optional
            fill alpha scaled to 0-1. Default: 0.2.
        line : bool, optional
            plot lines. Default: True.

        kwargs
            keyword arguments passed to matplotlib.pyplot.fill_between.
            Defaults are defined below, which are overridden by those in
            ``~/.config/tprc.yaml``, both of which are overridden by
            arguments passed to this function.
            Defaults:

                rasterized: False

    Returns
    -------

        None
            adds plot directly to ax.
    """

    # defaults

    defkwargs = {'rasterized': False}

    if conf is None or 'dos_kwargs' not in conf or conf['dos_kwargs'] is None:
        kwargs = {**defkwargs, **kwargs}
    else:
        kwargs = {**defkwargs, **conf['dos_kwargs'], **kwargs}

    # input checks

    for name, value in zip(['total', 'main', 'invert', 'scale', 'fill', 'line'],
                           [ total,   main,   invert,   scale,   fill,   line]):
        assert isinstance(value, bool), '{} must be True or False.'.format(name)
    assert fill or line, 'fill or line or both must be True.'
    assert isinstance(fillalpha, (float, int)) and fillalpha >= 0 \
                                               and fillalpha <= 1, \
           'fillalpha must be a float/ integer between 0 and 1.'

    # data scaling

    data = dict(data)
    f = data['frequency']
    del data['frequency']
    if 'meta' in data: del data['meta']
    if not total:
        del data['total']

    if scale:
        axscale = [0, 100] if main else None
        axis = 'x' if invert else 'y'
        data = tp.plot.utilities.scale_to_axis(ax, data, scale=axscale,
                                               axis=axis)
    if total:
        totaldata = data['total']
        del data['total']

    # colours
    # Tries to read the colour as a colourmap name, then colourmap
    # object, then list of colours, then dictionary, and converts it
    # into a dictionary if necessary.

    if not isinstance(colour, dict):
        if not isinstance(colour, list):
            try:
                cmap = plt.cm.get_cmap(colour)(np.linspace(0,1,len(data)))
            except Exception:
                cmap = colour(np.linspace(0,1,len(data)))
        else:
            cmap = colour
        colour = {}
        for i, c in enumerate(data):
            colour[c] = cmap[i]

    if total and 'total' not in colour:
        colour['total'] = '#000000'
    fillcolour = {}
    for c in colour:
        if isinstance(colour[c], str):
            colour[c] = tp.plot.colour.rgb2array(colour[c])
        if fill:
            fillcolour[c] = list(colour[c])
            fillcolour[c][3] = fillalpha

    # plotting

    if total:
        if invert:
            if fill and line:
                ax.fill_between(totaldata, f, facecolor=fillcolour['total'], linewidth=0)
                ax.plot(totaldata, f, label='Total', color=colour['total'], **kwargs)
            elif fill and not line:
                ax.fill_between(totaldata, f, label='Total', facecolor=fillcolour['total'],
                                linewidth=0)
            else:
                ax.plot(totaldata, f, label='Total', color=colour['total'], **kwargs)
        else:
            if fill:
                ax.fill_between(f, totaldata, label='Total', facecolor=fillcolour['total'],
                               linewidth=0)
            if line:
                ax.plot(f, totaldata, label='Total', color=colour['total'], **kwargs)

    for key in data:
        if invert:
            if fill and line:
                ax.fill_between(data[key], f, facecolor=fillcolour[key], linewidth=0)
                ax.plot(data[key], f, label=key, color=colour[key], **kwargs)
            elif fill and not line:
                ax.fill_between(data[key], f, label=key, facecolor=fillcolour[key], linewidth=0)
            else:
                ax.plot(data[key], f, label=key, color=colour[key], **kwargs)
        else:
            if fill and line:
                ax.fill_between(f, data[key], facecolor=fillcolour[key], linewidth=0)
                ax.plot(f, data[key], color=colour[key], label=key, **kwargs)
            elif fill and not line:
                ax.fill_between(f, data[key], label=key, facecolor=fillcolour[key], linewidth=0)
            else:
                ax.plot(f, data[key], label=key, color=colour[key], **kwargs)
         

    # axes formatting

    if main:
        if invert:
            axlabels = tp.settings.inverted_labels()
            pad = mpl.rcParams['xtick.major.pad']
            ax.set_xlabel(axlabels['dos'], labelpad=pad)
            ax.tick_params(axis='y', labelleft=False)
            ax.set_xlim(left=0)
            tp.plot.utilities.set_locators(ax, x='null', y='linear')
        else:
            axlabels = tp.settings.labels()
            pad = mpl.rcParams['ytick.major.pad']
            ax.set_xlabel(axlabels['frequency'])
            ax.set_ylabel(axlabels['dos'], labelpad=pad)
            ax.set_ylim(bottom=0)
            tp.plot.utilities.set_locators(ax, y='null', x='linear')

    return

def add_cum_kappa(ax, data, temperature=300, direction='avg', main=True,
                  invert=False, scale=False, colour='#000000', fill=False,
                  fillcolour=0.2, line=True, **kwargs):
    """Cumulates and plots kappa against frequency.

    Arguments
    ---------

        ax : axes
            axes to plot on.
        data : dict
            Phono3py data including mode_kappa and frequency.

        temperature : float, optional
            temperature in K (finds nearest). Default: 300.
        direction : str, optional
            direction from anisotropic data, accepts x-z/ a-c or
            average/ avg. Default: average

        main : bool, optional
            set ticks, labels, limits. Default: True.
        invert : bool, optional
            plot on y axis. Default: False.
        scale : bool, optional
            if main, scale to percent. If not main, scale to axis
            limits. Default: True.

        colour : str, optional
            RGB line colour. Default: #000000.
        fill : bool, optional
            fill below lines. Default: False.
        fillcolour : int or str, optional
            if a float from 0-1 and colour in #RRGGBB format, sets
            fill colour opacity. Otherwise treats it as a colour.
            Default: 0.2.
        line : bool, optional
            plot lines. Default: True.

        kwargs
            keyword arguments passed to matplotlib.pyplot.fill_between
            if filled or matplotlib.pyplot.plot otherwise.
            Defaults are defined below, which are overridden by those in
            ``~/.config/tprc.yaml``, both of which are overridden by
            arguments passed to this function.
            Defaults:

                label:      $\mathregular{\kappa_l}$
                rasterized: False

    Returns
    -------

        None
            adds plot directly to ax.
    """

    # defaults

    defkwargs = {'label':      '$\mathregular{\kappa_l}$',
                 'rasterized': False}

    if conf is None or 'frequency_cum_kappa_kwargs' not in conf or \
       conf['frequency_cum_kappa_kwargs'] is None:
        kwargs = {**defkwargs, **kwargs}
    else:
        kwargs = {**defkwargs, **conf['frequency_cum_kappa_kwargs'], **kwargs}

    # input checks

    for name, value in zip(['main', 'invert', 'scale', 'fill', 'line'],
                           [ main,   invert,   scale,   fill,   line]):
        assert isinstance(value, bool), '{} must be True or False.'.format(name)
    assert fill or line, 'fill or line or both must be True.'

    # data formatting and calculation

    data = tp.resolve.resolve(data, 'mode_kappa', temperature=temperature,
                                                  direction=direction)
    k = np.ravel(data['mode_kappa'])
    f = np.ravel(data['frequency'])

    f, k = tp.calculate.cumulate(f, k)
    np.savetxt('cumkappa-frequency-{:.0f}K-{}.dat'.format(
               data['meta']['temperature'], direction),
               np.transpose([f, k]), header='Frequency(THz) k_l(Wm-1K-1)')
    f = np.append(f, 100*f[-1])
    k = np.append(k, k[-1])

    if scale:
        axscale = [0, 100] if main else None
        axis = 'x' if invert else 'y'
        k = tp.plot.utilities.scale_to_axis(ax, k, scale=axscale, axis=axis)

    # colour
    # Tries to read the colour as an rgb code, then alpha value.

    if fill:
        try:
            fillcolour2 = tp.plot.colour.rgb2array(colour, fillcolour)
        except Exception:
            if isinstance(colour, list) and \
               isinstance(fillcolour, (float, int)) and fillcolour >= 0 and \
               fillcolour <= 1:
                fillcolour2 = list(colour)
                if len(colour) == 3:
                    fillcolour2.append(fillcolour)
                elif len(colour) == 4:
                    fillcolour2[3] = fillcolour
            else:
                fillcolour2 = fillcolour
        if not line: colour = fillcolour2

        # plotting

        if invert:
            ax.plot(k, f, color=colour, **kwargs)
            ax.fill_between(k, f, facecolor=fillcolour2)
        else:
            ax.plot(f, k, color=colour, **kwargs)
            ax.fill_between(f, k, facecolor=fillcolour2)
    else:
        if invert:
            ax.plot(k, f, color=colour, **kwargs)
        else:
            ax.plot(f, k, color=colour, **kwargs)

    # axes formatting

    if main:
        if invert:
            axlabels = tp.settings.inverted_labels()
            ax.set_xlabel(axlabels['cumulative_kappa'])
            ax.tick_params(axis='y', labelleft=False)
            ax.set_xlim(0, k[-2])
            ax.set_ylim(0, f[-2])

        else:
            axlabels = tp.settings.labels()
            ax.set_ylabel(axlabels['cumulative_kappa'])
            ax.set_xlabel(axlabels['frequency'])
            ax.set_ylim(0, k[-2])
            ax.set_xlim(0, f[-2])

        tp.plot.utilities.set_locators(ax, x='linear', y='linear')

    return

def add_waterfall(ax, data, quantity, xquantity='frequency', temperature=300,
                  direction='avg', main=True, invert=False, colour='viridis',
                  **kwargs):
    """Adds a waterfall plot of quantities against frequency.

    Has an option to change the x-quantity.

    Arguments
    ---------

        ax : axes
            axes to plot on.
        data : dict
            data including frequency and quantity.
        quantity : str
            y-axis quantity. Accepts frequency, gamma, group_velocity,
            gv_by_gv, heat_capacity, lifetime, mean_free_path,
            mode_kappa or ph_ph_strength.

        xquantity : str, optional
            x-axis quantity. Accepts frequency, gamma, group_velocity,
            gv_by_gv, heat_capacity, lifetime, mean_free_path,
            mode_kappa or ph_ph_strength. Default: frequency.
        temperature : float, optional
            temperature in K. Default: 300.
        direction : str, optional
            direction from anisotropic data, accepts x-z/ a-c or
            average/ avg. Default: average.

        main : bool, optional
            set ticks, labels, limits. Default: True.
        invert : bool, optional
            invert x- and y-axes. Default: False.

        colour : colourmap or str or array-like, optional
            colourmap or colourmap name or list of colours (one for
            each band or one for each point) or a single colour.
            Default: viridis.

        kwargs
            keyword arguments passed to matplotlib.pyplot.scatter.
            Defaults are defined below, which are overridden by those in
            ``~/.config/tprc.yaml``, both of which are overridden by
            arguments passed to this function.
            Defaults:

                alpha:      0.3
                s:          3
                edgecolors: black
                linewidth:  0
                marker:     '.'
                rasterized: True

    Returns
    -------

        None
            adds plot directly to ax.
    """

    # defaults

    defkwargs = {'alpha':      0.3,
                 's':          3,
                 'edgecolors': 'black',
                 'linewidth':  0,
                 'marker':     '.',
                 'rasterized': True}

    if conf is None or 'waterfall_kwargs' not in conf or \
       conf['waterfall_kwargs'] is None:
        kwargs = {**defkwargs, **kwargs}
    else:
        kwargs = {**defkwargs, **conf['waterfall_kwargs'], **kwargs}

    # input checks

    for name, value in zip(['main', 'invert'],
                           [ main,   invert]):
        assert isinstance(value, bool), '{} must be True or False.'.format(name)

    # data formatting

    if quantity == 'kappa': quantity = 'mode_kappa'
    if xquantity == 'kappa': xquantity = 'mode_kappa'
    tnames = tp.settings.to_tp()
    if invert: quantity, xquantity = xquantity, quantity
    quantity = tnames[quantity] if quantity in tnames else quantity
    xquantity = tnames[xquantity] if xquantity in tnames else xquantity

    data = tp.data.resolve.resolve(data, [quantity, xquantity],
                                   temperature, direction)
    x = np.ravel(data[xquantity])
    y = np.abs(np.ravel(data[quantity]))

    # colour
    # Tries to read as a colourmap name or colourmap object or list of
    # colours (of varying formats), one per band, and assigns
    # appropriately. Otherwise leaves as is, which is appropriate for 
    # a single colour or colour per point.

    s = np.shape(data[xquantity])
    try:
        colour = mpl.cm.get_cmap(colour)
        colours = [colour(i) for i in np.linspace(0, 1, s[1])]
        colours = np.tile(colours, (s[0], 1))
    except Exception:
        if isinstance(colour, mpl.colors.ListedColormap):
            colours = [colour(i) for i in np.linspace(0, 1, s[1])]
            colours = np.tile(colours, (s[0], 1))
        elif isinstance(colour, str) and colour == 'skelton':
            colour = tp.plot.colour.skelton()
            colours = [colour(i) for i in np.linspace(0, 1, s[1])]
            colours = np.tile(colours, (s[0], 1))
        elif (isinstance(colour, list) or isinstance(colour, np.ndarray) and
              len(colour) == s[1]):
            if np.ndim(colour) == 1:
                colours = np.tile(colour, s[0])
            elif np.ndim(colour) == 2:
                colours = np.tile(colour, (s[0], 1))
        else:
            colours = colour

    # plotting

    ax.scatter(x, y, facecolor=colours, **kwargs)

    # axes formatting

    if main:
        format_waterfall(ax, {xquantity: x, quantity: y}, quantity, xquantity)
        if invert:
            axlabels = tp.settings.inverted_labels()
            ax.set_xlabel(axlabels[xquantity])
            ax.tick_params(axis='y', labelleft=False)
        else:
            axlabels = tp.settings.labels()
            ax.set_xlabel(axlabels[xquantity])
            ax.set_ylabel(axlabels[quantity])

    return

def add_projected_waterfall(ax, data, quantity, projected,
                            xquantity='frequency', temperature=300,
                            direction='avg', main=True, invert=False,
                            colour='viridis', cmin=None, cmax=None,
                            cscale=None, unoccupied='grey', **kwargs):
    """Adds a waterfall plot against frequency with a colour axis.

    Has an option to change the x-quantity.

    Arguments
    ---------

        ax : axes
            axes to plot on.
        data : dict
            data including frequency and quantity.
        quantity : str
            y-axis quantity. Accepts gamma, group_velocity, gv_by_gv,
            heat_capacity, lifetime, mean_free_path or mode_kappa.
        projected : str
            colour-axis quantity. Accepts gamma, group_velocity,
            gv_by_gv, heat_capacity, lifetime, mean_free_path,
            mode_kappa or occupation.

        xquantity : str, optional
            x-axis quantity. Accepts frequency, gamma, group_velocity,
            gv_by_gv, heat_capacity, lifetime, mean_free_path or
            mode_kappa. Default: frequency.
        temperature : float, optional
            temperature in K. Default: 300.
        direction : str, optional
            direction from anisotropic data, accepts x-z/ a-c or
            average/ avg. Default: average.

        main : bool, optional
            set ticks, labels, limits. Default: True.
        invert : bool, optional
            plot frequency on y-axis. Default: False.

        colour : colormap or str, optional
            colourmap or colourmap name. Default: viridis.
        cmin : float, optional
            colour scale minimum. Default: display 99 % data.
        cmax : float, optional
            colour scale maximum. Default: display 99.9 % data.
        cscale : str optional
            override colour scale (linear/ log). Default: None.
        unoccupied : str or array-like, optional
            if the colour variable is occupation, values below 1 are
            coloured in this colour. If set to None, or cmin is set,
            this feature is turned off. Default: grey.

        kwargs
            keyword arguments passed to matplotlib.pyplot.scatter.
            Defaults are defined below, which are overridden by those in
            ``~/.config/tprc.yaml``, both of which are overridden by
            arguments passed to this function.
            Defaults:

                alpha:      0.3
                s:          3
                edgecolors: black
                linewidth:  0
                marker:     .
                rasterized: True

    Returns
    -------

        colorbar
            colourbar for projected data.
    """

    from copy import copy

    # defaults

    defkwargs = {'alpha':      0.3,
                 's':          3,
                 'edgecolors': 'black',
                 'linewidth':  0,
                 'marker':     '.',
                 'rasterized': True}

    if conf is None or 'projected_waterall_kwargs' not in conf or \
       conf['projected_waterfall_kwargs'] is None:
        kwargs = {**defkwargs, **kwargs}
    else:
        kwargs = {**defkwargs, **conf['projected_waterfall_kwargs'], **kwargs}

    # input checks

    for name, value in zip(['main', 'invert'],
                           [ main,   invert]):
        assert isinstance(value, bool), '{} must be True or False.'.format(name)

    # data formatting

    if quantity == 'kappa': quantity = 'mode_kappa'
    if xquantity == 'kappa': xquantity = 'mode_kappa'
    if projected == 'kappa': projected = 'mode_kappa'
    tnames = tp.settings.to_tp()
    axlabels = tp.settings.labels()
    if invert: quantity, xquantity = xquantity, quantity
    quantity = tnames[quantity] if quantity in tnames else quantity
    xquantity = tnames[xquantity] if xquantity in tnames else xquantity
    projected = tnames[projected] if projected in tnames else projected

    data = tp.data.resolve.resolve(data, [quantity, xquantity, projected],
                                   temperature, direction)
    x = np.ravel(data[xquantity])
    y = np.abs(np.ravel(data[quantity]))
    c = np.abs(np.ravel(data[projected]))

    # colour
    # Reads a colourmap or colourmap name.

    try:
        cmap = copy(mpl.cm.get_cmap(colour))
    except Exception:
        if isinstance(colour, mpl.colors.ListedColormap):
            cmap = copy(colour)
        elif isinstance(colour, str) and colour == 'skelton':
            cmap = tp.plot.colour.skelton()
        else:
            raise Exception('Unrecognised colour argument. '
                            'Expected a colourmap or colourmap name.')

    cnorm, extend = tp.plot.utilities.colour_scale(c, projected, cmap, cmin,
                                                   cmax, cscale, unoccupied)

    # plotting

    scat = ax.scatter(x, y, c=c, norm=cnorm, cmap=cmap, **kwargs)

    # axes formatting

    cbar = plt.colorbar(scat, extend=extend)
    cbar.set_alpha(1)
    cbar.set_label(axlabels[projected])
    tp.plot.utilities.set_locators(cbar.ax, y=cbar.ax.yaxis.get_scale())
    cbar.draw_all()

    if main:
        format_waterfall(ax, {xquantity: x, quantity: y}, quantity, xquantity)
        if invert:
            axlabels = tp.settings.inverted_labels()
            ax.set_xlabel(axlabels[xquantity])
            ax.tick_params(axis='y', labelleft=False)
        else:
            axlabels = tp.settings.labels()
            ax.set_xlabel(axlabels[xquantity])
            ax.set_ylabel(axlabels[quantity])

    return cbar

def add_density(ax, data, quantity, xquantity='frequency', temperature=300,
                  direction='avg', main=True, invert=False, colour='Blues',
                  **kwargs):
    """Adds a density plot of quantities against frequency.

    Has an option to change the x-quantity.

    Arguments
    ---------

        ax : axes
            axes to plot on.
        data : dict
            data including frequency and quantity.
        quantity : str
<<<<<<< HEAD
            y-axis quantity. Accepts frequency, gamma, group_velocity,
            gv_by_gv, heat_capacity, lifetime, mean_free_path or
            mode_kappa.
=======
            y-axis quantity. Accepts gamma, group_velocity, gv_by_gv,
            heat_capacity, lifetime, mean_free_path, 
            mode_kappa or ph_ph_strength.
        projected : str
            colour-axis quantity. Accepts gamma, group_velocity,
            gv_by_gv, heat_capacity, lifetime, mean_free_path,
            mode_kappa or ph_ph_strength.
>>>>>>> 8cfadf1b

        xquantity : str, optional
            x-axis quantity. Accepts frequency, gamma, group_velocity,
            gv_by_gv, heat_capacity, lifetime, mean_free_path,
            mode_kappa or ph_ph_strength. Default: frequency.
        temperature : float, optional
            temperature in K. Default: 300.
        direction : str, optional
            direction from anisotropic data, accepts x-z/ a-c or
            average/ avg. Default: average.

        main : bool, optional
            set ticks, labels, limits. Default: True.
        invert : bool, optional
            invert x- and y-axes. Default: False.

        colour : colourmap or str or array-like, optional
            colourmap or colourmap name. A single #rrggbb colour can be
            given to generate a custom uniform colourmap.
            Default: Blues.

        kwargs
            keyword arguments passed to matplotlib.pyplot.scatter.
            Defaults are defined below, which are overridden by those in
            ``~/.config/tprc.yaml``, both of which are overridden by
            arguments passed to this function.
            Defaults:

                s:          1  
                rasterized: True

    Returns
    -------

        None
            adds plot directly to ax.
    """

    # defaults

    defkwargs = {'s':      1,
                 'rasterized': True}

    if conf is None or 'density_kwargs' not in conf or \
       conf['density_kwargs'] is None:
        kwargs = {**defkwargs, **kwargs}
    else:
        kwargs = {**defkwargs, **conf['density_kwargs'], **kwargs}

    # input checks

    for name, value in zip(['main', 'invert'],
                           [ main,   invert]):
        assert isinstance(value, bool), '{} must be True or False.'.format(name)

    # data formatting

    if quantity == 'kappa': quantity = 'mode_kappa'
    if xquantity == 'kappa': xquantity = 'mode_kappa'
    tnames = tp.settings.to_tp()
    if invert: quantity, xquantity = xquantity, quantity
    quantity = tnames[quantity] if quantity in tnames else quantity
    xquantity = tnames[xquantity] if xquantity in tnames else xquantity

    data = tp.data.resolve.resolve(data, [quantity, xquantity],
                                   temperature, direction)
    x = np.ravel(data[xquantity])
    y = np.abs(np.ravel(data[quantity]))
    xy = np.vstack([x,y])
    z = gaussian_kde(xy)(xy)
    idx = z.argsort()
    x_dens, y_dens, z_dens = x[idx], y[idx], z[idx]

    # colour
    # Tries to read as a colourmap or colourmap name, or uses a single
    # #rrggbb colour as the highlight colour for a tp.plot.colour.uniform.

    try:
        colours = mpl.cm.get_cmap(colour)
    except Exception:
        if isinstance(colour, mpl.colors.ListedColormap):
            colours = colour
        else:
            try:
                colours = tp.plot.colour.uniform(colour)
            except Exception:
                raise Exception('colour must be a colourmap, colourmap'
                                'name or single #rrggbb colour.')

    # plotting

    ax.scatter(x_dens, y_dens, c=z_dens, cmap=colour, **kwargs)

    # axes formatting

    if main:
        format_waterfall(ax, {xquantity: x_dens, quantity: y_dens}, quantity, xquantity)
        if invert:
            axlabels = tp.settings.inverted_labels()
            ax.set_xlabel(axlabels[xquantity])
            ax.tick_params(axis='y', labelleft=False)
        else:
            axlabels = tp.settings.labels()
            ax.set_xlabel(axlabels[xquantity])
            ax.set_ylabel(axlabels[quantity])

    return



def format_waterfall(ax, data, yquantity, xquantity='frequency',
                     temperature=None, direction=None):
    """Formats axes for waterfall plots.

    Arguments
    ---------

        ax : axes
            axes to format.
        data : array-like
            data.
        yquantity : str
            y quantity name.

        xquantity : str, optional
            x quantity name. Default: frequency.
        temperature : float, optional
            temperature in K. Default: 300.
        direction : str, optional
            direction from anisotropic data, accepts x-z/ a-c or
            average/ avg. Default: average.

    Returns
    -------

        None
            formats ax directly.
    """

    data = tp.data.resolve.resolve(data, [xquantity, yquantity], temperature,
                                   direction)
    data2 = {'x': np.ravel(data[xquantity]), 'y': np.ravel(data[yquantity])}

    limit = {'x': ax.set_xlim,   'y': ax.set_ylim}
    scale = {'x': ax.set_xscale, 'y': ax.set_yscale}
    loc = {}
    lim = {}

    for axis, quantity in zip(['x', 'y'], [xquantity, yquantity]):
        if quantity in ['frequency', 'heat_capacity']:
            lim[axis] = [np.amin(data2[axis]), np.amax(data2[axis])]
            limit[axis](lim[axis][0], lim[axis][1])
            loc[axis] = 'linear'
        else:
            data2[axis] = np.abs(data2[axis])
            sort = np.ma.masked_invalid(np.ma.masked_equal(
                                        data2[axis], 0)).compressed()
            sort = sort[sort.argsort()]
            lim[axis] = [sort[int(round(len(sort)/100, 0))],
                         sort[int(round(len(sort)*99.9/100, 0))]]
            limit[axis](lim[axis][0], lim[axis][1])
            loc[axis] = 'log'

    # dummy data to enable axis formatting before plotting
    ax.scatter(lim['x'], lim['y'], alpha=0)
    tp.plot.utilities.set_locators(ax, x=loc['x'], y=loc['y'])

    <|MERGE_RESOLUTION|>--- conflicted
+++ resolved
@@ -379,12 +379,13 @@
         quantity : str
             y-axis quantity. Accepts frequency, gamma, group_velocity,
             gv_by_gv, heat_capacity, lifetime, mean_free_path,
-            mode_kappa or ph_ph_strength.
-
+            mode_kappa, occupation or ph_ph_strength.
+            
         xquantity : str, optional
             x-axis quantity. Accepts frequency, gamma, group_velocity,
             gv_by_gv, heat_capacity, lifetime, mean_free_path,
-            mode_kappa or ph_ph_strength. Default: frequency.
+            mode_kappa, occupation or ph_ph_strength.
+            Default: frequency.
         temperature : float, optional
             temperature in K. Default: 300.
         direction : str, optional
@@ -521,17 +522,19 @@
         data : dict
             data including frequency and quantity.
         quantity : str
-            y-axis quantity. Accepts gamma, group_velocity, gv_by_gv,
-            heat_capacity, lifetime, mean_free_path or mode_kappa.
+            y-axis quantity. Accepts frequency, gamma, group_velocity,
+            gv_by_gv, heat_capacity, lifetime, mean_free_path,
+            mode_kappa, occupation or ph_ph_strength.
         projected : str
-            colour-axis quantity. Accepts gamma, group_velocity,
-            gv_by_gv, heat_capacity, lifetime, mean_free_path,
-            mode_kappa or occupation.
+            colour-axis quantity. Accepts frequency, gamma,
+            group_velocity, gv_by_gv, heat_capacity, lifetime,
+            mean_free_path, mode_kappa, occupation or ph_ph_strength.
 
         xquantity : str, optional
             x-axis quantity. Accepts frequency, gamma, group_velocity,
-            gv_by_gv, heat_capacity, lifetime, mean_free_path or
-            mode_kappa. Default: frequency.
+            gv_by_gv, heat_capacity, lifetime, mean_free_path,
+            mode_kappa, occupation or ph_ph_strength.
+            Default: frequency.
         temperature : float, optional
             temperature in K. Default: 300.
         direction : str, optional
@@ -675,24 +678,19 @@
         data : dict
             data including frequency and quantity.
         quantity : str
-<<<<<<< HEAD
             y-axis quantity. Accepts frequency, gamma, group_velocity,
-            gv_by_gv, heat_capacity, lifetime, mean_free_path or
-            mode_kappa.
-=======
-            y-axis quantity. Accepts gamma, group_velocity, gv_by_gv,
-            heat_capacity, lifetime, mean_free_path, 
-            mode_kappa or ph_ph_strength.
+            gv_by_gv, heat_capacity, lifetime, mean_free_path,
+            mode_kappa, occupation or ph_ph_strength.
         projected : str
-            colour-axis quantity. Accepts gamma, group_velocity,
-            gv_by_gv, heat_capacity, lifetime, mean_free_path,
-            mode_kappa or ph_ph_strength.
->>>>>>> 8cfadf1b
+            colour-axis quantity. Accepts frequency, gamma,
+            group_velocity, gv_by_gv, heat_capacity, lifetime,
+            mean_free_path, mode_kappa, occupation or ph_ph_strength.
 
         xquantity : str, optional
             x-axis quantity. Accepts frequency, gamma, group_velocity,
             gv_by_gv, heat_capacity, lifetime, mean_free_path,
-            mode_kappa or ph_ph_strength. Default: frequency.
+            mode_kappa, occupation or ph_ph_strength.
+            Default: frequency.
         temperature : float, optional
             temperature in K. Default: 300.
         direction : str, optional
