"""Tools for dealing with phonon dispersions.

Contains the traditional phonon dispersion plotter, as well as various
ways of projecting other quantitites onto a high-symmetry path.

Functions
---------

    add_dispersion:
        phonon dispersion.
    add_multi:
        phonon dispersions.
    add_alt_dispersion:
        phono3py quantity against high symmetry path.
    add_projected_dispersion:
        phonon dispersion with phono3py quantity on colour axis.
    add_alt_projected_dispersion:
        alt_dispersion + projection.
    add_wideband:
        phonon dispersion broadened according to scattering.

    get_equivalent_qpoint:
        converts phonopy to phono3py qpoints.

    formatting:
        formatting axes.
    tile_properties:
        tiling properties semi-intelligently.
"""

import matplotlib as mpl
import matplotlib.pyplot as plt
import numpy as np
import os
import tp
import warnings
import yaml

warnings.filterwarnings('ignore', module='matplotlib')
warnings.filterwarnings('ignore', module='scipy')

try:
    filename = '{}/.config/tprc.yaml'.format(os.path.expanduser("~"))
    with open(filename, 'r') as f:
        conf = yaml.safe_load(f)
except yaml.parser.ParserError:
    warnings.warn('Failed to read ~/.config/tprc.yaml')
    conf = None
except FileNotFoundError:
    conf = None

def add_dispersion(ax, data, sdata=None, bandmin=None, bandmax=None, main=True,
                   label=None, colour='#800080', linestyle='solid',
                   marker=None, xmarkkwargs={}, **kwargs):
    """Adds a phonon band structure to a set of axes.

    Labels, colours and linestyles can be given one for the whole
    dispersion, or one for each band, with the last entry filling all
    remaining bands.

    Arguments
    ---------
        ax : axes
            axes to plot on.
        data : dict
            dispersion data containing:

                x : array-like
                    high-symmetry path.
                frequency : array-like
                    phonon frequencies.
                tick_position : array-like
                    x-tick positions.
                tick_label : array-like
                    x-tick labels.

        sdata : dict, optional
            dispersion data to scale to, same format as data.
            Default: None.
        bandmin : int, optional
            zero-indexed minimum band index to plot. Default: None.
        bandmax : int, optional
            zero-indexed maximum band index to plot. Default: None.

        main : bool, optional
            set axis ticks, labels, limits. Default: True.
        label : str, optional
            legend label(s). Default: None

        colour : str or array-like, optional
            line colour(s). Note if retrieved from a colourmap or in
            [r,g,b] notation, the colour should be enclosed in [], e.g.
            colour = plt.get_cmap('winter_r')(linspace(0, 1, len(files)))
            tp.plot.phonons.add_dispersion(..., colour=[colour[0]], ...)
            Default: #800080.
        linestyle : str or array-like, optional
            linestyle(s) ('-', '--', '.-', ':'). Default: solid.
        marker : str or array-like, optional
            marker(s). Default: None.

        xmarkkwargs : dict, optional
            keyword arguments for x markers passed to
            matplotlib.pyplot.axvline. Set color to None to turn off.
            Defaults are defined below, which are overridden by those in
            ``~/.config/tprc.yaml``, both of which are overridden by
            arguments passed to this function.
            Defaults:

                color:      black
                linewidth:  axis line width
                rasterized: False

        kwargs
            keyword arguments passed to matplotlib.pyplot.plot.
            Defaults are defined below, which are overridden by those in
            ``~/.config/tprc.yaml``, both of which are overridden by
            arguments passed to this function.
            Defaults:

                rasterized: False

    Returns
    -------

        None
            adds plot directly to ax.
    """

    # defaults

    defkwargs = {'rasterized': False}

    if conf is None or 'dispersion_kwargs' not in conf or \
       conf['dispersion_kwargs'] is None:
        kwargs = {**defkwargs, **kwargs}
    else:
        kwargs = {**defkwargs, **conf['dispersion_kwargs'], **kwargs}

    # check inputs

    assert isinstance(main, bool), 'main must be True or False'

    # data selection

    if bandmin is None:
        bandmin = 0
    else:
        bandmin = np.amax([0, bandmin])
    if bandmax is None:
        bandmax = len(data['frequency'][0])
    else:
        bandmax = np.amin([len(data['frequency'][0]), bandmax])
    f = np.array(data['frequency'])[:,bandmin:bandmax]

    # line appearance

    colour = tile_properties(colour, bandmin, bandmax)
    linestyle = tile_properties(linestyle, bandmin, bandmax)
    marker = tile_properties(marker, bandmin, bandmax)

    # prevents unintentionally repeated legend entries
    label2 = []
    if isinstance(label, str):
        label2.extend(['$\mathregular{{{}}}$'.format(label)])
    else:
        try:
            label = ['$\mathregular{{{}}}$'.format(l) for l in label]
            label2.extend(label)
        except Exception:
            label2.extend([label])
    label2.append(None)
    label2 = tile_properties(label2, bandmin, bandmax)

    # data scaling

    d2 = data['tick_position']
    x = data['x']
    if sdata is not None:
        d1 = sdata['tick_position']
        n = 0
        for i, d0 in enumerate(x):
            while n <= len(d2) and not (d0 >= d2[n] and d0 <= d2[n+1]):
                n += 1
            x[i] = d1[n] + ((d0 - d2[n]) * (d1[n+1] - d1[n]) / \
                                           (d2[n+1] - d2[n]))
    else:
        d1 = d2

    # plotting

    for n in range(len(f[0])):
        ax.plot(x, f[:,n], color=colour[n], linestyle=linestyle[n],
                marker=marker[n], label=label2[n], **kwargs)

    # axes formatting

    if main:
        if round(np.amin(f), 1) == 0:
            ax.set_ylim(bottom=0)
        if sdata is None: sdata = data
        formatting(ax, sdata, 'frequency', **xmarkkwargs)

    return

def add_multi(ax, data, bandmin=None, bandmax=None, main=True, label=None,
              colour='winter_r', linestyle='solid', marker=None,
              xmarkkwargs={}, **kwargs):
    """Adds multiple phonon band structures to a set of axes.

    Scales the x-scales to match.

    Arguments
    ---------

        ax : axes
            axes to plot on.
        data : array-like
            dictionaries of dispersion data containing:

                x : array-like
                    high-symmetry path.
                frequency : array-like
                    phonon frequencies.
                tick_position : array-like
                    x-tick positions.
                tick_label : array-like
                    x-tick labels.

        bandmin : int, optional
            Zero-indexed minimum band index to plot. Default: 0.
        bandmax : int, optional
            Zero-indexed maximum band index to plot. Default: max index.

        main : bool, optional
            set axis ticks, labels, limits. Default: True.
        label : array-like, optional
            legend labels. Default: None

        colour : colourmap or str or array-like or dict, optional
            colourmap or colourmap name or list of colours, one for each
                dispersion or a min and max colour to generate a linear
                colourmap between or a dictionary with cmin and cmax
                keys. Note [r,g,b] format colours should be enclosed in
                and additional [], i.e. [[[r,g,b]],...].
                Default: winter_r.
        linestyle : str or array-like, optional
            linestyle(s) ('-', '--', '.-', ':'). Default: solid.
        marker : str or array-like, optional
            marker(s). Default: None.

        xmarkkwargs : dict, optional
            keyword arguments for x markers passed to
            matplotlib.pyplot.axvline. Set color to None to turn off.
            Defaults are defined below, which are overridden by those in
            ``~/.config/tprc.yaml``, both of which are overridden by
            arguments passed to this function.
            Defaults:

                color:      black
                linewidth:  axis line width
                rasterized: False

        kwargs
            keyword arguments passed to matplotlib.pyplot.plot.
            Defaults are defined below, which are overridden by those in
            ``~/.config/tprc.yaml``, both of which are overridden by
            arguments passed to this function.
            Defaults:

                rasterized: False

    Returns
    -------

        None
            adds plot directly to ax.
    """

    # defaults

    defkwargs = {'rasterized': False}

    if conf is None or 'multi_kwargs' not in conf or \
       conf['multi_kwargs'] is None:
        kwargs = {**defkwargs, **kwargs}
    else:
        kwargs = {**defkwargs, **conf['multi_kwargs'], **kwargs}

    # check inputs

    assert isinstance(main, bool), 'main must be True or False'

    # line appearance

    try:
        colours = mpl.cm.get_cmap(colour)(np.linspace(0, 1, len(data)))
        colours = [[c] for c in colours]
    except ValueError:
        if isinstance(colour, mpl.colors.ListedColormap):
            colours = [[colour(i)] for i in np.linspace(0, 1, len(data))]
        elif isinstance(colour, str) and colour == 'skelton':
            colour = tp.plot.colour.skelton()
            colours = [[colour(i)] for i in np.linspace(0, 1, len(data))]
        elif isinstance(colour, list) and len(colour) == 2 and len(data) != 2:
            colour = tp.plot.colour.linear(*colour)
            colours = [[colour(i)] for i in np.linspace(0, 1, len(data))]
        elif isinstance(colour, dict):
            colour = tp.plot.colour.linear(**colour)
            colours = [[colour(i)] for i in np.linspace(0, 1, len(data))]
        else:
            colours = colour

    if label is None:
        label = np.full(len(data), None)

    if isinstance(linestyle, str) or len(linestyle) == 1:
        linestyle = np.repeat(linestyle, len(data))
    elif len(linestyle) < len(data):
        while len(linestyle) < len(data):
            linestyle.append(linestyle[-1])

    if marker is None or isinstance(marker, (str, tuple)) or len(marker) == 1:
        marker = np.repeat(marker, len(data))
    elif len(marker) < len(data):
        while len(marker) < len(data):
            marker.append(marker[-1])

    # plotting

    for i in range(len(data)):
        add_dispersion(ax, data[i], sdata=data[0], bandmin=bandmin,
                       bandmax=bandmax, main=False, label=label[i],
                       colour=colours[i], linestyle=linestyle[i],
                       marker=marker[i], **kwargs)

    # axes formatting

    if main:
        if bandmin is None:
            bandmin = 0
        else:
            bandmin = np.amax([0, bandmin])
        
        if bandmax is None:
            bandmax = len(data[0]['frequency'][0])
        else:
            bandmax = np.amin([len(data[0]['frequency'][0]), bandmax])

        f = [d['frequency'] for d in data]
        f = np.array(f)[:,:,bandmin:bandmax]

        if round(np.amin(f), 1) == 0:
            ax.set_ylim(bottom=0)
        formatting(ax, data[0], 'frequency', **xmarkkwargs)

    return

def add_alt_dispersion(ax, data, pdata, quantity, bandmin=None, bandmax=None,
                       temperature=300, direction='avg', label=['Longitudinal',
                       'Transverse_1', 'Transverse_2', 'Optic'],
                       poscar='POSCAR', main=True, log=False,
                       interpolate=10000, smoothing=5, colour=['#44ffff',
                       '#ff8044', '#ff4444', '#00000010'], linestyle='-',
                       marker=None, workers=32, xmarkkwargs={}, verbose=False,
                       **kwargs):
    """Plots a phono3py quantity on a high-symmetry path.

    Labels, colours and linestyles can be given one for the whole
    dispersion, or one for each band, with the last entry filling all
    remaining bands. Requires a POSCAR.

    Arguments
    ---------

        ax : axes
            axes to plot on.
        data : dict
            Phono3py-like data containing:

                qpoint : array-like
                    q-point locations.
                (quantity) : array-like
                    plotted quantity.
                temperature : array-like, optional
                    temperature, if necessary for quantity.

        pdata : dict
            phonon dispersion data containing:

                q-point : array-like
                    qpoint locations.
                x : array-like
                    high-symmetry path.
                tick_position : array-like
                    x-tick positions.
                tick_label : array-like
                    x-tick labels.

        quantity : str
            quantity to plot.

        bandmin : int, optional
            Zero-indexed minimum band index to plot. Default: 0.
        bandmax : int, optional
            Zero-indexed maximum band index to plot. Default: max index.
        temperature : float, optional
            approximate temperature in K (finds closest). Default: 300.
        direction : str, optional
            direction from anisotropic data, accepts x-z/ a-c,
            average/ avg or normal/ norm. Default: average.
        label : array-like, optional
            labels per line. A single dataset could have a single label,
            or the default labels the lines by type. You'll want to
            change this if a minimum band index is set.
            Default: ['Longitudinal', 'Transverse_1', 'Transverse_2',
            'Optic'].

        poscar : str, optional
            VASP POSCAR filepath. Default: POSCAR.

        main : bool, optional
            set axis ticks, label, limits. Default: True.
        log : bool, optional
            log the y scale. Default: False.
        interpolate : int, optional
            number of points per line. Default: 10,000.
        smoothing : int, optional
            every n points to sample. Default: 5.

        colour : str or array-like, optional
            line colour(s). Note if retrieved from a colourmap or in
            [r,g,b] notation, the colour should be enclosed in [], e.g.
            colour = plt.get_cmap('winter_r')(linspace(0, 1, len(files)))
            tp.plot.phonons.add_dispersion(..., colour=[colour[0]], ...)
            Default: ['#44ffff', '#ff8044', '#ff4444', '#00000010'].
        linestyle : str or array-like, optional
            linestyle(s) ('-', '--', '.-', ':'). Default: solid.
        marker : str or array-like, optional
            marker(s). Default: None.

        workers : int, optional
            number of workers for paralellised section. Default: 32.
        verbose : bool, optional
            Write actual temperature used if applicable.
            Default: False.

        xmarkkwargs : dict, optional
            keyword arguments for x markers passed to
            matplotlib.pyplot.axvline. Set color to None to turn off.
            Defaults are defined below, which are overridden by those in
            ``~/.config/tprc.yaml``, both of which are overridden by
            arguments passed to this function.
            Defaults:

                color:      black
                linewidth:  axis line width
                rasterized: False

        kwargs
            keyword arguments passed to matplotlib.pyplot.plot.
            Defaults are defined below, which are overridden by those in
            ``~/.config/tprc.yaml``, both of which are overridden by
            arguments passed to this function.
            Defaults:

                rasterized: False

    Returns
    -------

        None
            adds plot directly to ax.
    """

    from functools import partial
    from multiprocessing import Pool
    from pymatgen.analysis.structure_analyzer import SpacegroupAnalyzer
    from pymatgen.io.vasp.inputs import Poscar
    from scipy.interpolate import interp1d

    # defaults

    defkwargs = {'rasterized': False}

    if conf is None or 'alt_dispersion_kwargs' not in conf or \
       conf['alt_dispersion_kwargs'] is None:
        kwargs = {**defkwargs, **kwargs}
    else:
        kwargs = {**defkwargs, **conf['alt_dispersion_kwargs'], **kwargs}

    # check inputs

    for name, value in zip(['main', 'log'],
                           [ main,   log]):
        assert isinstance(value, bool), '{} must be True or False'.format(name)

    # Phono3py data formatting

    tnames = tp.settings.to_tp()
    if quantity in tnames: quantity = tnames[quantity]
    if quantity == 'kappa': quantity = 'mode_kappa'

    data = tp.data.resolve.resolve(data, quantity, temperature=temperature,
                                   direction=direction)
    if verbose and 'temperature' in data['meta']:
        print('Using {} {}.'.format(data['meta']['temperature'],
                                    data['meta']['units']['temperature']))
    y = data[quantity]
    if bandmin is None:
        bandmin = 0
    else:
        bandmin = np.amax([0, bandmin])
    if bandmax is None:
        bandmax = len(y[0])
    else:
        bandmax = np.amin([len(y[0]), bandmax])
    y = np.array(y)[:,bandmin:bandmax]
    qk = data['qpoint']

    # Phonopy data formatting

    qp = pdata['qpoint']
    x = pdata['x']

    if len(x) > 100:
        xi = [x[i] for i in range(len(x)) if i % smoothing == 0]
        qpi = [qp[i] for i in range(len(qp)) if i % smoothing == 0]
    else:
        xi = x
        qpi = qp
    if xi[-1] != x[-1]: qpi.append(qp[-1]); xi.append(x[-1])

    # map Phono3py to Phonopy

    struct = Poscar.from_file(poscar).structure
    sg = SpacegroupAnalyzer(struct)
    symops = sg.get_point_group_operations(cartesian=False)
    geq = partial(get_equivalent_qpoint, np.array(qk), symops)
    with Pool(processes=workers) as pool:
        min_id = pool.map(geq, qpi)
    y2 = y[min_id, :]

    x, indices = np.unique(xi, return_index=True)
    y2 = np.array(y2)[indices]

    # interpolate

    x2 = np.linspace(min(x), max(x), interpolate)
    yinterp = interp1d(x, y2, kind='linear', axis=0)
    y2 = np.abs(yinterp(x2))
    ysort = np.ravel(y2)
    ysort = ysort[ysort.argsort()]
    ymin = ysort[int(round(len(ysort)/100, 0))]
    ymax = ysort[-1]

    # line appearance

    colour = tile_properties(colour, bandmin, bandmax)
    linestyle = tile_properties(linestyle, bandmin, bandmax)
    marker = tile_properties(marker, bandmin, bandmax)

    # prevents unintentionally repeated legend entries

    label2 = []
    if isinstance(label, str):
        label2.extend(['$\mathregular{{{}}}$'.format(label)])
    else:
        try:
            label = ['$\mathregular{{{}}}$'.format(l) for l in label]
            label2.extend(label)
        except Exception:
            label2.extend([label])
    label2.append(None)
    label2 = tile_properties(label2, bandmin, bandmax)

    # plotting

    for n in range(len(y2[0])):
        ax.plot(x2, y2[:,n], color=colour[n], linestyle=linestyle[n],
                label=label2[n], marker=marker[n], **kwargs)

    # axes formatting

    if main:
        ax.set_ylim(ymin, ymax)
        formatting(ax, pdata, quantity, log=log, **xmarkkwargs)

    return

def add_projected_dispersion(ax, data, pdata, quantity, bandmin=None,
                             bandmax=None, temperature=300, direction='avg',
                             poscar='POSCAR', main=True, interpolate=500,
                             colour='viridis_r', cmin=None, cmax=None,
                             cscale=None, unoccupied='grey', workers=32,
                             xmarkkwargs={}, verbose=False, **kwargs):
    """Plots a phonon dispersion with projected colour.

    Plots a phonon dispersion, and projects a quantity onto the colour
    axis. Requires a POSCAR.

    Arguments
    ---------

        ax : axes
            axes to plot on.
        data : dict
            Phono3py-like data containing:

                qpoint : array-like
                    q-point locations.
                (quantity) : array-like
                    projected quantity.
                temperature : array-like, optional
                    temperature, if necessary for quantity.

        pdata : dict
            phonon dispersion data containing:

                q-point : array-like
                    qpoint locations.
                x : array-like
                    high-symmetry path.
                frequency : array-like
                    phonon frequencies.
                tick_position : array-like
                    x-tick positions.
                tick_label : array-like
                    x-tick labels.

        quantity : str
            quantity to project.

        bandmin : int, optional
            Zero-indexed minimum band index to plot. Default: 0.
        bandmax : int, optional
            Zero-indexed maximum band index to plot. Default: max index.
        temperature : float, optional
            approximate temperature in K (finds closest). Default: 300.
        direction : str, optional
            direction from anisotropic data, accepts x-z/ a-c,
            average/ avg or normal/ norm. Default: average.

        poscar : str, optional
            VASP POSCAR filepath. Default: POSCAR.

        main : bool, optional
            set axis ticks, label, limits. Default: True.
        interpolate : int, optional
            number of points per path (e.g. gamma -> X) per line.
            Default: 500.

        colour : colourmap or str or array-like or dict, optional
            colourmap or colourmap name or #rrggbb highlight colour or
            highlight, min, max colours in that order, or dictionary
            with cmid and cmin and/or cmax keys. Default: viridis_r.
        cmin : float, optional
            colour scale minimum. Default: display 99 % data.
        cmax : float, optional
            colour scale maximum. Default: display 99.9 % data.
        cscale : str, optional
            override colour scale (linear/ log). Default: None.
        unoccupied : str or array-like, optional
            if the colour variable is occuption, values below 1 are
            coloured in this colour. If set to None, or cmin is set,
            this feature is turned off. Default: grey.

        workers : int, optional
            number of workers for paralellised section. Default: 32.
        verbose : bool, optional
            Write actual temperature used if applicable.
            Default: False.

        xmarkkwargs : dict, optional
            keyword arguments for x markers passed to
            matplotlib.pyplot.axvline. Set color to None to turn off.
            Defaults are defined below, which are overridden by those in
            ``~/.config/tprc.yaml``, both of which are overridden by
            arguments passed to this function.
            Default

            color:      black
            linewidth:  axis line width
            rasterized: False

        kwargs
            keyword arguments passed to matplotlib.pyplot.scatter.
            Defaults are defined below, which are overridden by those in
            ``~/.config/tprc.yaml``, both of which are overridden by
            arguments passed to this function.
            Defaults:

            marker:     .
            rasterized: True

    Returns
    -------

        colorbar
            colour bar for projected data.
    """

    from functools import partial
    from multiprocessing import Pool
    from pymatgen.analysis.structure_analyzer import SpacegroupAnalyzer
    from pymatgen.io.vasp.inputs import Poscar
<<<<<<< HEAD
    from copy import copy
=======
>>>>>>> 7cc5bedb
    from scipy.interpolate import interp1d

    # defaults

    defkwargs = {'marker':     '.',
                 'rasterized': True}

    if conf is None or 'projected_dispersion_kwargs' not in conf or \
       conf['projected_dispersion_kwargs'] is None:
        kwargs = {**defkwargs, **kwargs}
    else:
        kwargs = {**defkwargs, **conf['projected_dispersion_kwargs'], **kwargs}

    # check inputs

    assert isinstance(main, bool), 'main must be True or False'

    # Phono3py data formatting

    tnames = tp.settings.to_tp()
    quantity = tnames[quantity] if quantity in tnames else quantity
    if quantity == 'kappa': quantity = 'mode_kappa'

    data = tp.data.resolve.resolve(data, quantity, temperature=temperature,
                                   direction=direction)
    if verbose and 'temperature' in data['meta']:
        print('Using {} {}.'.format(data['meta']['temperature'],
                                    data['meta']['units']['temperature']))
    c = data[quantity]
    if bandmin is None:
        bandmin = 0
    else:
        bandmin = np.amax([0, bandmin])
    if bandmax is None:
        bandmax = len(c[0])
    else:
        bandmax = np.amin([len(c[0]), bandmax])
    c = np.array(c)[:, bandmin:bandmax]
    qk = data['qpoint']

    # Phonopy data formatting

    qp = pdata['qpoint']
    x = pdata['x']
    f = np.array(pdata['frequency'])[:, bandmin:bandmax]

    # map Phono3py to Phonopy

    struct = Poscar.from_file(poscar).structure
    sg = SpacegroupAnalyzer(struct)
    symops = sg.get_point_group_operations(cartesian=False)
    geq = partial(get_equivalent_qpoint, np.array(qk), symops)
    with Pool(processes=workers) as pool:
        min_id = pool.map(geq, qp)
    c = c[min_id, :]

    x, indices = np.unique(x, return_index=True)
    f = np.array(f)[indices]
    c = np.array(c)[indices]

    # interpolate

    index = [0, 0]
    x2, f2, c2 = [], [], []
    for d in pdata['tick_position'][1:]:
        index[0] = index[1] + 1
        index[1] = next(i[0] for i in enumerate(x) if i[1] == d)
        xtemp = np.linspace(x[index[0]], x[index[1]], interpolate)
        finterp = interp1d(x[index[0]:index[1]], f[index[0]:index[1]],
                           kind='cubic', axis=0, fill_value='extrapolate')
        x2.append(xtemp)
        f2.append(finterp(xtemp))

        cinterp = interp1d(x[index[0]:index[1]], c[index[0]:index[1]],
                           kind='linear', axis=0, fill_value='extrapolate')
        c2.append(np.abs(cinterp(xtemp)))

    cmap = tp.plot.utilities.parse_colours(colour)
    cnorm, extend = tp.plot.utilities.colour_scale(c2, quantity, cmap, cmin,
                                                   cmax, cscale, unoccupied)

    # plotting

    for n in range(len(f2[0][0])):
        for i in range(len(x2)):
            line = ax.scatter(x2[i], np.array(f2[i])[:,n], c=np.array(c2[i])[:,n], cmap=cmap, norm=cnorm,
                              **kwargs)

    # axes formatting

    axlabels = tp.settings.labels()
    fig = ax.get_figure()
    if 'dos' in fig.__dict__ and fig.__dict__['dos']:
        # place colourbar outside dos
        cbar = plt.colorbar(line, extend=extend)
    else:
        cbar = plt.colorbar(line, ax=ax, extend=extend)
    cbar.set_alpha(1)
    cbar.set_label(axlabels[quantity])
    tp.plot.utilities.set_locators(cbar.ax, y=cbar.ax.yaxis.get_scale())
    cbar.draw_all()

    if main:
        if round(np.amin(f), 1) == 0:
            ax.set_ylim(bottom=0)
        formatting(ax, pdata, 'frequency', **xmarkkwargs)

    return cbar

def add_alt_projected_dispersion(ax, data, pdata, quantity, projected,
                                 bandmin=None, bandmax=None, temperature=300,
                                 direction='avg', poscar='POSCAR', main=True,
                                 log=False, interpolate=10000, smoothing=10,
                                 colour='viridis_r', cmin=None, cmax=None,
                                 cscale=None, unoccupied='grey', workers=32,
                                 xmarkkwargs={}, verbose=False, **kwargs):
    """Plots a phono3py quantity on a high-symmetry path and projection.

    Just because you can, doesn't mean you should. A maxim I may fail to
    live up to, so I leave it to you, dear reader, to decide for
    yourself. Requires a POSCAR.

    Arguments
    ---------

        ax : axes
            axes to plot on.
        data : dict
            Phono3py-like data containing:

                qpoint : array-like
                    q-point locations.
                (quantities) : array-like
                    plotted and projected quantities.
                temperature : array-like, optional
                    temperature, if necessary for quantities.

        pdata : dict
            phonon dispersion data containing:

                q-point : array-like
                    qpoint locations.
                x : array-like
                    high-symmetry path.
                tick_position : array-like
                    x-tick positions.
                tick_label : array-like
                    x-tick labels.

        quantity : str
            quantity to plot.
        projected: str
            quantity to project.

        bandmin : int, optional
            Zero-indexed minimum band index to plot. Default: 0.
        bandmax : int, optional
            Zero-indexed maximum band index to plot. Default: max index.
        temperature : float, optional
            approximate temperature in K (finds closest). Default: 300.
        direction : str, optional
            direction from anisotropic data, accepts x-z/ a-c,
            average/ avg or normal/ norm. Default: average.

        poscar : str, optional
            VASP POSCAR filepath. Default: POSCAR.

        main : bool, optional
            set axis ticks, label, limits. Default: True.
        log : bool, optional
            log the y scale. Default: False.
        interpolate : int, optional
            number of points per line. Default: 10,000.
        smoothing : int, optional
            every n points to sample. Default: 10.

        colour : colourmap or str or array-like or dict, optional
            colourmap or colourmap name or #rrggbb highlight colour or
            highlight, min, max colours in that order, or dictionary
            with cmid and cmin and/or cmax keys. Default: viridis_r.
        cmin : float, optional
            colour scale minimum. Default: display 99 % data.
        cmax : float, optional
            colour scale maximum. Default: display 99.9 % data.
        cscale : str, optional
            override colour scale (linear/ log). Default: None.
        unoccupied : str, optional
            if the colour variable is occuption, values below 1 are
            coloured in this colour. Id set to None, or cmin is set,
            this feature is turned off. Default: grey.

        workers : int, optional
            number of workers for paralellised section. Default: 32.
        verbose : bool, optional
            Write actual temperature used if applicable.
            Default: False.

        xmarkkwargs : dict, optional
            keyword arguments for x markers passed to
            matplotlib.pyplot.axvline. Set color to None to turn off.
            Defaults are defined below, which are overridden by those in
            ``~/.config/tprc.yaml``, both of which are overridden by
            arguments passed to this function.
            Defaults:

            color:      black
            linewidth:  axis line width
            rasterized: False

        kwargs
            keyword arguments passed to matplotlib.pyplot.scatter.
            Defaults are defined below, which are overridden by those in
            ``~/.config/tprc.yaml``, both of which are overridden by
            arguments passed to this function.
            Defaults:

                marker:     .
                rasterized: True

    Returns
    -------

        colorbar
            colour bar for projected data.
    """

    from functools import partial
    from multiprocessing import Pool
    from pymatgen.analysis.structure_analyzer import SpacegroupAnalyzer
    from pymatgen.io.vasp.inputs import Poscar
<<<<<<< HEAD
    from copy import copy
=======
>>>>>>> 7cc5bedb
    from scipy.interpolate import interp1d

    # defaults

    defkwargs = {'marker':     '.',
                 'rasterized': True}

    if conf is None or 'alt_projected_dispersion_kwargs' not in conf or \
       conf['alt_projected_dispersion_kwargs'] is None:
        kwargs = {**defkwargs, **kwargs}
    else:
        kwargs = {**defkwargs, **conf['alt_projected_dispersion_kwargs'], **kwargs}

    # check inputs

    for name, value in zip(['main', 'log'],
                           [ main,   log]):
        assert isinstance(value, bool), '{} must be True or False'.format(name)

    # Phono3py data formatting

    tnames = tp.settings.to_tp()
    if quantity in tnames: quantity = tnames[quantity]
    if projected in tnames: projected = tnames[projected]
    if quantity == 'kappa': quantity = 'mode_kappa'
    if projected == 'kappa': projected = 'mode_kappa'
    qs = quantity if quantity == projected else [quantity, projected]

    data = tp.data.resolve.resolve(data, qs, temperature=temperature,
                                   direction=direction)
    if verbose and 'temperature' in data['meta']:
        print('Using {} {}.'.format(data['meta']['temperature'],
                                    data['meta']['units']['temperature']))
    y = data[quantity]
    c = data[projected]
    if bandmin is None:
        bandmin = 0
    else:
        bandmin = np.amax([0, bandmin])
    if bandmax is None:
        bandmax = len(y[0])
    else:
        bandmax = np.amin([len(y[0]), bandmax])
    y = np.array(y)[:, bandmin:bandmax]
    c = np.array(c)[:, bandmin:bandmax]
    qk = data['qpoint']

    # Phonopy data formatting

    qp = pdata['qpoint']
    x = pdata['x']

    # map Phono3py to Phonopy

    struct = Poscar.from_file(poscar).structure
    sg = SpacegroupAnalyzer(struct)
    symops = sg.get_point_group_operations(cartesian=False)
    geq = partial(get_equivalent_qpoint, np.array(qk), symops)
    with Pool(processes=workers) as pool:
        min_id = pool.map(geq, qp)
    y2 = y[min_id, :]
    c2 = c[min_id, :]

    x, indices = np.unique(x, return_index=True)
    y2 = np.array(y2)[indices]
    c2 = np.array(c2)[indices]
    if len(x) > 100:
        xi = [x[i] for i in range(len(x)) if i % smoothing == 0]
        y2 = [y2[i] for i in range(len(y2)) if i % smoothing == 0]
    else:
        xi = x
        y2 = y2
    if xi[-1] != x[-1]: y2.append(y2[-1]); xi.append(x[-1])

    # interpolate

    x2 = np.linspace(min(x), max(x), interpolate)
    yinterp = interp1d(xi, y2, kind='cubic', axis=0)
    y2 = np.abs(yinterp(x2))
    ysort = np.ravel(y2)
    ysort = ysort[ysort.argsort()]
    ymin = ysort[int(round(len(ysort)/100 - 1, 0))]
    ymax = ysort[int(round(len(ysort)*99.9/100 - 1, 0))]

    cinterp = interp1d(x, c2, kind='cubic', axis=0)
    c2 = np.abs(cinterp(x2))
    cmap = tp.plot.utilities.parse_colours(colour)
    cnorm, extend = tp.plot.utilities.colour_scale(c2, projected, cmap, cmin,
                                                   cmax, cscale, unoccupied)

    # plotting

    for n in range(len(y2[0])):
        line = ax.scatter(x2, y2[:,n], c=c2[:,n], cmap=cmap, norm=cnorm,
                          **kwargs)

    # axes formatting

    axlabels = tp.settings.labels()
    fig = ax.get_figure()
    if 'dos' in fig.__dict__ and fig.__dict__['dos']:
        # place colourbar outside dos
        cbar = plt.colorbar(line, extend=extend)
    else:
        cbar = plt.colorbar(line, ax=ax, extend=extend)
    cbar.set_alpha(1)
    cbar.set_label(axlabels[projected])
    tp.plot.utilities.set_locators(cbar.ax, y=cbar.ax.yaxis.get_scale())
    cbar.draw_all()

    if main:
        ax.set_ylim(ymin, ymax)
        formatting(ax, pdata, quantity, log=log, **xmarkkwargs)

    return cbar

def add_wideband(ax, kdata, pdata, temperature=300, poscar='POSCAR', main=True,
                 smoothing=5, colour='viridis', workers=32, xmarkkwargs={},
                 verbose=False, **kwargs):
    """Plots a phonon dispersion with broadened bands.

    Requires a POSCAR.

    Arguments
    ---------

        ax : axes
            axes to plot on.
        kdata : dict
            Phono3py-like data containing:

                qpoint : array-like
                    q-point locations.
                gamma : array-like
                    imaginary component of the self-energy.
                temperature : array-like
                    temperature.

        pdata : dict
            phonon dispersion data containing:

                q-point : array-like
                    qpoint locations.
                x : array-like
                    high-symmetry path.
                frequency : array-like
                    phonon frequencies.
                tick_position : array-like
                    x-tick positions.
                tick_label : array-like
                    x-tick labels.

        temperature : float, optional
            approximate temperature in K (finds closest). Default: 300.

        poscar : str, optional
            VASP POSCAR filepath. Default: POSCAR.

        main : bool, optional
            set axis ticks, label, limits. Default: True.
        smoothing : int, optional
            every n points to sample. Default: 5.

        colour : colormap or str or list, optional
            colourmap or colourmap name or max #RRGGBB colour (fades to
            white) or min and max #RRGGBB colours or dictionary with
            cmin and cmax keys. Default: viridis.

        workers : int, optional
            number of workers for paralellised section. Default: 32.
        verbose : bool, optional
            Write actual temperature used if applicable.
            Default: False.

        xmarkkwargs : dict, optional
            keyword arguments for x markers passed to
            matplotlib.pyplot.axvline. Set color to None to turn off.
            Defaults are defined below, which are overridden by those in
            ``~/.config/tprc.yaml``, both of which are overridden by
            arguments passed to this function.
            Defaults:

                color:      None
                linewidth:  axis line width
                rasterized: False

        kwargs
            keyword arguments passed to matplotlib.pyplot.pcolormesh.
            Defaults are defined below, which are overridden by those in
            ``~/.config/tprc.yaml``, both of which are overridden by
            arguments passed to this function.
            Defaults:

                rasterized: True
                shading:    auto

    Returns
    -------

        None
            adds plot directly to ax.
    """

    from functools import partial
    from multiprocessing import Pool
    from pymatgen.analysis.structure_analyzer import SpacegroupAnalyzer
    from pymatgen.io.vasp.inputs import Poscar
    from scipy.interpolate import interp1d
    from tp.calculate import lorentzian

    # defaults

    defkwargs = {'rasterized': True,
                 'shading':    'auto'}

    if conf is None or 'wideband_kwargs' not in conf or \
       conf['wideband_kwargs'] is None:
        kwargs = {**defkwargs, **kwargs}
    else:
        kwargs = {**defkwargs, **conf['wideband_kwargs'], **kwargs}

    defxmarkkwargs = {'color': None}
    xmarkkwargs = {**defxmarkkwargs, **xmarkkwargs}

    # check inputs

    assert isinstance(main, bool), 'main must be True or False'

    # Phono3py data formatting

    kdata = tp.data.resolve.resolve(kdata, 'gamma', temperature=temperature)
    if verbose:
        print('Using {} {}.'.format(kdata['meta']['temperature'],
                                    kdata['meta']['units']['temperature']))
    c = np.array(kdata['gamma'])
    qk = kdata['qpoint']

    # Phonopy data formatting

    qp = pdata['qpoint']
    x = pdata['x']

    qpi = [qp[i] for i in range(len(qp)) if i % smoothing == 0]
    xi = [x[i] for i in range(len(x)) if i % smoothing == 0]
    if xi[-1] != x[-1]: qpi.append(qp[-1]); xi.append(x[-1])

    # map Phono3py to Phonopy

    struct = Poscar.from_file(poscar).structure
    sg = SpacegroupAnalyzer(struct)
    symops = sg.get_point_group_operations(cartesian=False)
    geq = partial(get_equivalent_qpoint, np.array(qk), symops)
    with Pool(processes=workers) as pool:
        min_id = pool.map(geq, qpi)
    c2 = c[min_id, :]

    x, indices = np.unique(x, return_index=True)
    f = np.array(pdata['frequency'])[indices]
    where = np.where(c2 == np.amax(c2))

    # interpolate

    x2 = np.linspace(min(x), max(x), 2500)
    finterp = interp1d(x, f, kind='cubic', axis=0)
    f = finterp(x2)

    cinterp = interp1d(xi, c2, kind='cubic', axis=0)
    c2 = np.abs(cinterp(x2))
    fmax = np.amax(np.add(f, c2))
    fmin = np.amin(np.subtract(f, c2))
    f2 = np.linspace(fmin, fmax, 2500)

    # broadening

    area = np.zeros((len(x2), len(f2)))
    for q in range(len(area)):
        for b in range(len(c2[q])):
            area[q] = np.add(area[q], lorentzian(f2, f[q][b], c2[q][b]))

    cnorm = mpl.colors.LogNorm(vmin=np.nanmin(area), vmax=np.nanmax(area))

    # colours
    # Tries colourmap name or colourmap object, then tries a single
    # colour as the max of a linear colourmap, then tries two colours as
    # the min and max values.

    try:
        cmap = mpl.cm.get_cmap(colour)
    except ValueError:
        if isinstance(colour, mpl.colors.ListedColormap):
            cmap = colour
        elif isinstance(colour, str):
            cmap = tp.plot.colour.linear(colour)
        elif isinstance(colour, list):
            cmap = tp.plot.colour.linear(colour[1], colour[0])
        elif isinstance(colour, dict):
            cmap = tp.plot.colour.linear(**colour)
        else:
            raise Exception('colour must be a colourmap, colourmap '
                            'name, single #rrggbb max colour or min '
                            'and max #rrggbb colours, or a dictionary '
                            'with cmin and cmax keys.')

    # plotting

    ax.pcolormesh(x2, f2, np.transpose(area), cmap=cmap, norm=cnorm, **kwargs)

    # axes formatting

    if main:
        if round(np.amin(f), 1) == 0:
            ax.set_ylim(bottom=0)
        formatting(ax, pdata, 'frequency', **xmarkkwargs)

    return

def get_equivalent_qpoint(qk, symops, qp, tol=1e-2):
    """Finds the closest phono3py qpoint to a phonopy qpoint.

    Arguments
    ---------

        qk : array-like
            all qpoints from the phono3py kappa file.
        symmops
            symmetry operations (e.g. from Pymatgen)
        qp : array-like
            single qpoint from the phonon dispersion.

        tol : float, optional
            tolerance. Default: 1e-2.

    Returns
    -------

        int
            nearest qpoint index.
    """

    from pymatgen.util.coord import pbc_diff

    # Equivalent qpoints

    points = np.dot(qp, [m.rotation_matrix for m in symops])

    # Remove duplicates

    rm_list = []
    for i in range(len(points) - 1):
        for j in range(i + 1, len(points)):
            if np.allclose(pbc_diff(points[i], points[j]), [0, 0, 0], tol):
                rm_list.append(i)
                break
    seq = np.delete(points, rm_list, axis=0)

    # Find nearest

    dists = [np.min(np.sum(np.power(k - seq, 2), axis=1)) for k in qk]

    return dists.index(np.min(dists))

def formatting(ax, data, yquantity='frequency', log=False, **kwargs):
    """Formats the axes of phonon plots.

    Arguments
    ---------

        ax : axes
            axes to format.
        pdata : dict
            phonon dispersion data containing:

                x : array-like
                    high-symmetry path.
                tick_position : array-like
                    x-tick positions.
                tick_label : array-like
                    x-tick labels.

        yquantity : str, optional
            y variable. Default: frequency.
        log : bool, optional
            log the y scale. Default: False.

        kwargs
            keyword arguments passed to matplotlib.pyplot.axvline.
            Set color to None to turn off.
            Defaults are defined below, which are overridden by those in
            ``~/.config/tprc.yaml``, both of which are overridden by
            arguments passed to this function.
            Defaults:

                color:      black
                linewidth:  axis line width
                rasterized: False

    Returns
    -------

        None
            formats ax directly.
    """

    # defaults

    defkwargs = {'color':      'black',
                 'linewidth':  ax.spines['bottom'].get_linewidth(),
                 'rasterized': False}

    if conf is None or 'xmarkkwargs' not in conf or \
       conf['xmarkkwargs'] is None:
        kwargs = {**defkwargs, **kwargs}
    else:
        kwargs = {**defkwargs, **conf['xmarkkwargs'], **kwargs}

    # lines

    if kwargs['color'] is not None:
        for d in data['tick_position']:
            ax.axvline(d, **kwargs)

    # formatting

    axlabels = tp.settings.labels()
    ax.set_xlabel(axlabels['wavevector'])
    ax.set_ylabel(axlabels[yquantity])

    ax.set_xticks(data['tick_position'])
    ax.set_xticklabels(data['tick_label'])
    ax.tick_params(axis='x', which='minor', top=False, bottom=False)
    ax.set_xlim(data['x'][0], data['x'][-1])
    plt.axhline(linestyle=':', linewidth=ax.spines['bottom'].get_linewidth())
    scale = 'log' if log else 'linear'
    tp.plot.utilities.set_locators(ax, y=scale)

    return

def tile_properties(properties, bandmin, bandmax):
    """Tiles properties for dispersion and alt_dispersion

    Allows for different colour formats and fills out arrays with the
    last element or selects a subset.

    Arguments
    ---------

        property : array-like or str
            array or string to tile.
        bandmin : int
            minimum band.
        bandmax : int
            maximum band.

    Returns
    -------

        tiled
            array.
    """

    bdiff = bandmax - bandmin
    if isinstance(properties, str) or properties is None:
        tiled = np.repeat(properties, bdiff)
    elif len(properties) == 1:
        tiled = np.tile(properties, (bdiff, 1))
    elif len(properties) == bdiff:
        tiled = properties
    elif len(properties) > bdiff:
        if len(properties) >= bandmax:
            tiled = properties[bandmin:bandmax]
        else:
            tiled = properties[:bdiff]
    elif len(properties) < bdiff:
        tiled = list(properties)
        while len(tiled) < bdiff:
            tiled.append(tiled[-1])

    return tiled<|MERGE_RESOLUTION|>--- conflicted
+++ resolved
@@ -703,10 +703,6 @@
     from multiprocessing import Pool
     from pymatgen.analysis.structure_analyzer import SpacegroupAnalyzer
     from pymatgen.io.vasp.inputs import Poscar
-<<<<<<< HEAD
-    from copy import copy
-=======
->>>>>>> 7cc5bedb
     from scipy.interpolate import interp1d
 
     # defaults
@@ -937,10 +933,6 @@
     from multiprocessing import Pool
     from pymatgen.analysis.structure_analyzer import SpacegroupAnalyzer
     from pymatgen.io.vasp.inputs import Poscar
-<<<<<<< HEAD
-    from copy import copy
-=======
->>>>>>> 7cc5bedb
     from scipy.interpolate import interp1d
 
     # defaults
