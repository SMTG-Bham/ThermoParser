"""Utilities to save data

Functions:
    phono3py: save calculated properties to hdf5.
    zt: save zt to hdf5 and highlights to yaml.
<<<<<<< HEAD
=======
    kappa_target: save kappa to hdf5.
    cumkappa: save cumkappa to text.
>>>>>>> d8964d41

    hdf5: save nested dictionaries to hdf5 (up to depth 3).
    prompt: prompt before overwriting input
"""

import h5py
import numpy as np
from scipy.interpolate import interp1d, interp2d
from sys import exit
import tp
import yaml

def phono3py(filename, quantities, output='tp-phono3py', force=False):
    """Save calculated properties to hdf5.

    Also saves dependant properties (temperature etc.) and metadata.

    Arguments
    ---------

        filename : str
            filepath.
        quantities : str or list
            values to save. Accepts any phonop3y properties, but only
            lifetime, mean_free_path and/ or occupation are recommended.

        output : str, optional
            output filename (no extension). Default: tp-phono3py.
        force : bool, optional
            force overwrite input file. Default: False.

    Returns
    -------

        none
            instead writes to hdf5.
    """

    if not force:
        prompt(filename, '{}.hdf5'.format(output))
    hdf5(tp.data.load.phono3py(filename, quantities), '{}.hdf5'.format(output))

    return

def zt(efile, kfile=None, direction='avg', doping='n', tinterp=None,
       dinterp=None, kind='linear', output='tp-zt', force=False):
<<<<<<< HEAD
    """Save zt to hdf5 and highlights to yaml.
=======
    """Save ZT to hdf5 and highlights to yaml.
>>>>>>> d8964d41

    Also saves temperature and doping and metadata.

    Arguments
    ---------

        efile : str
            electronic data filepath.

        kfile : str
            phononic data filepath.
        direction : str, optional
            crystal direction, accepts x-z/ a-c or average/ avg.
            Default: average.
        doping : str, optional
            doping type for BoltzTraP. Must be n or p. Default: n.

        tinterp : int, optional
            density of interpolation for temperature. None turns it off.
            Default: 200.
        dinterp : int, optional
            density of interpolation for doping. None turns it off.
            Default: 200.
        kind : str, optional
            interpolation kind. Default: linear.

        output : str, optional
            output filename (no extension). Default: tp-zt.
        force : bool, optional
            force overwrite input file. Default: False.

    Returns
    -------

        none
            instead writes to hdf5, yaml and stdout.
    """

    if not force:
        for f in [efile, kfile]:
            prompt(f, ['{}.hdf5'.format(output), '{}.yaml'.format(output)])

    try:
        edata = tp.data.load.amset(efile)
    except Exception:
        edata = tp.data.load.boltztrap(efile, doping=doping)
    edata = tp.data.resolve.resolve(edata, ['conductivity', 'seebeck',
                                    'electronic_thermal_conductivity'],
                                    direction=direction)

    if kfile is not None:
        kdata = tp.data.load.phono3py(kfile)
        kdata = tp.data.resolve.resolve(kdata, 'lattice_thermal_conductivity',
                                        direction=direction)
        # shrink to smallest temperature
        tmin = np.amax([edata['temperature'][0], kdata['temperature'][0]])
        tmax = np.amin([edata['temperature'][-1], kdata['temperature'][-1]])
        etindex = np.where((edata['temperature'] <= tmax)
                         & (edata['temperature'] >= tmin))
        edata['temperature'] = np.array(edata['temperature'])[etindex[0]]
        edata['conductivity'] = np.array(edata['conductivity'])[etindex[0]]
        edata['electronic_thermal_conductivity'] = \
                 np.array(edata['electronic_thermal_conductivity'])[etindex[0]]
        edata['seebeck'] = np.array(edata['seebeck'])[etindex[0]]
        ktindex = np.where((kdata['temperature'] <= tmax)
                         & (kdata['temperature'] >= tmin))
        kdata['temperature'] = np.array(kdata['temperature'])[ktindex[0]]
        kdata['lattice_thermal_conductivity'] = \
                    np.array(kdata['lattice_thermal_conductivity'])[ktindex[0]]
        # interpolate lattice thermal conductivity to fit electronic data
        kinterp = interp1d(kdata['temperature'],
                           kdata['lattice_thermal_conductivity'], kind='cubic')
        edata['lattice_thermal_conductivity'] = kinterp(edata['temperature'])
        edata['meta']['kappa_source'] = kdata['meta']['kappa_source']
    else: # if lattice thermal conductivity not supplied, set to 1 W m-1 K-1
        edata['lattice_thermal_conductivity'] = np.ones(
<<<<<<< HEAD
                                                      len(data['temperature']))
=======
                                                     len(edata['temperature']))
>>>>>>> d8964d41
        edata['meta']['kappa_source'] = 'Set to 1 W m^-1 K^-1'
    edata = tp.calculate.zt_fromdict(edata)

    ztdata = {'meta': {**edata['meta'],
<<<<<<< HEAD
                       'original_temperature': edata['temperature'][()].tolist(),
                       'original_doping':      edata['doping'][()].tolist()}}
    # interpolation of zt (if applicable)
    if tinterp is not None or dinterp is not None:
        if tinterp is None:
            ztdata['temperature'] = edata['temperature'][()]
        else:
            ztdata['temperature'] = np.linspace(edata['temperature'][0],
                                                edata['temperature'][-1],
                                                tinterp)
        if dinterp is None:
            ztdata['doping'] = edata['doping'][()]
        else:
            ztdata['doping'] = np.geomspace(edata['doping'][0],
                                            edata['doping'][-1], dinterp)

        ztinterp = interp2d(edata['doping'], edata['temperature'], edata['zt'],
                            kind=kind)
        ztdata['zt'] = ztinterp(ztdata['doping'], ztdata['temperature'])
    else:
        ztdata['zt'] = edata['zt'][()]
        ztdata['temperature'] = edata['temperature'][()]
        ztdata['doping'] = edata['doping'][()]
=======
                       'original_temperature': np.array(
                                                edata['temperature']).tolist(),
                       'original_doping':      np.array(
                                                edata['doping']).tolist()}}
    # interpolation of zt (if applicable)
    if tinterp is not None or dinterp is not None:
        if tinterp is None:
            ztdata['temperature'] = np.array(edata['temperature']).tolist()
        else:
            ztdata['temperature'] = np.linspace(edata['temperature'][0],
                                                edata['temperature'][-1],
                                                tinterp).tolist()
        if dinterp is None:
            ztdata['doping'] = np.array(edata['doping']).tolist()
        else:
            ztdata['doping'] = np.geomspace(edata['doping'][0],
                                            edata['doping'][-1],
                                            dinterp).tolist()

        ztinterp = interp2d(edata['doping'], edata['temperature'], edata['zt'],
                            kind=kind)
        ztdata['zt'] = ztinterp(ztdata['doping'],
                                ztdata['temperature']).tolist()
    else:
        ztdata['zt'] = np.array(edata['zt']).tolist()
        ztdata['temperature'] = np.array(edata['temperature']).tolist()
        ztdata['doping'] = np.array(edata['doping']).tolist()
>>>>>>> d8964d41

    hdf5(ztdata, '{}.hdf5'.format(output))

    # highlights
    ydata = {'meta': ztdata['meta'],
             'max':  {}}

    # max zt and corresponding temperature and doping
    maxindex = np.where(np.round(ztdata['zt'], 10) \
                     == np.round(np.amax(ztdata['zt']), 10))
<<<<<<< HEAD
    ydata['max']['zt'] = ztdata['zt'].tolist()[maxindex[0][0]][maxindex[1][0]]
    ydata['max']['temperature'] = ztdata['temperature'].tolist()[maxindex[0][0]]
    ydata['max']['doping'] = ztdata['doping'].tolist()[maxindex[1][0]]
=======
    ydata['max']['zt'] = ztdata['zt'][maxindex[0][0]][maxindex[1][0]]
    ydata['max']['temperature'] = ztdata['temperature'][maxindex[0][0]]
    ydata['max']['doping'] = ztdata['doping'][maxindex[1][0]]
>>>>>>> d8964d41

    # max zt per temperature and corresponding doping
    maxindices = [(i, np.where(np.round(zt, 10) \
                            == np.round(np.amax(zt),10))[0][0]) \
                  for i, zt in enumerate(ztdata['zt'])]
<<<<<<< HEAD
    ydata['zt'] = [ztdata['zt'].tolist()[i][j] for i, j in maxindices]
    ydata['temperature'] = ztdata['temperature'].tolist()
    ydata['doping'] = [ztdata['doping'].tolist()[i] for _, i in maxindices]
=======
    ydata['zt'] = [ztdata['zt'][i][j] for i, j in maxindices]
    ydata['temperature'] = ztdata['temperature']
    ydata['doping'] = [ztdata['doping'][i] for _, i in maxindices]
>>>>>>> d8964d41

    with open('{}.yaml'.format(output), 'w') as f:
        yaml.dump(ydata, f, default_flow_style=False)

<<<<<<< HEAD
    print('Max ZT of {:.2f} at {:.0f} K, {:.2e} carriers cm^-3'.format(
=======
    print('Max ZT in the {} direction of {:.2f} at {:.0f} K, {:.2e} carriers cm^-3'.format(
                                                   direction,
>>>>>>> d8964d41
                                                   ydata['max']['zt'],
                                                   ydata['max']['temperature'],
                                                   ydata['max']['doping']))

<<<<<<< HEAD


=======
>>>>>>> d8964d41
    return

def kappa_target(filename, zt=2, direction='avg', doping='n', tinterp=None,
                 dinterp=None, kind='linear', output='tp-kappa-target',
                 force=False):
    """Save target kappa_l to hdf5.

    Also saves temperature and doping and metadata.

    Arguments
    ---------

        filename : str
            data filepath.

        zt : float, optional
            target ZT. Default: 2.
        direction : str, optional
            crystal direction, accepts x-z/ a-c or average/ avg.
            Default: average.
        doping : str, optional
            doping type for BoltzTraP. Must be n or p. Default: n.

        tinterp : int, optional
            density of interpolation for temperature. None turns it off.
            Default: 200.
        dinterp : int, optional
            density of interpolation for doping. None turns it off.
            Default: 200.
        kind : str, optional
            interpolation kind. Default: linear.

        output : str, optional
            output filename (no extension). Default: tp-kappa-target.
        force : bool, optional
            force overwrite input file. Default: False.

    Returns
    -------

        none
            instead writes to hdf5.
    """

    if not force:
        prompt(filename, '{}.hdf5'.format(output))

    try:
        data = tp.data.load.amset(filename)
    except Exception:
        data = tp.data.load.boltztrap(filename, doping=doping)
    data = tp.data.resolve.resolve(data, ['conductivity', 'seebeck',
                                   'electronic_thermal_conductivity'],
                                   direction=direction)
    data['zt'] = zt

    data = tp.calculate.kl_fromdict(data)

    kdata = {'meta': {**data['meta'],
<<<<<<< HEAD
                     'original_temperature': data['temperature'][()],
                     'original_doping':      data['doping'][()]}}
    # interpolation of kl (if applicable)
    if tinterp is not None or dinterp is not None:
        if tinterp is None:
            kdata['temperature'] = data['temperature'][()]
=======
                     'original_temperature': data['temperature'],
                     'original_doping':      data['doping']}}
    # interpolation of kl (if applicable)
    if tinterp is not None or dinterp is not None:
        if tinterp is None:
            kdata['temperature'] = data['temperature']
>>>>>>> d8964d41
        else:
            kdata['temperature'] = np.linspace(data['temperature'][0],
                                               data['temperature'][-1],
                                               tinterp)
        if dinterp is None:
<<<<<<< HEAD
            kdata['doping'] = data['doping'][()]
=======
            kdata['doping'] = data['doping']
>>>>>>> d8964d41
        else:
            kdata['doping'] = np.geomspace(data['doping'][0],
                                           data['doping'][-1], dinterp)

        kinterp = interp2d(data['doping'], data['temperature'],
                           data['electronic_thermal_conductivity'], kind=kind)
        kdata['lattice_thermal_conductivity'] = kinterp(kdata['doping'],
                                                        kdata['temperature'])
    else:
        kdata['lattice_thermal_conductivity'] = \
<<<<<<< HEAD
                                       data['lattice_thermal_conductivity'][()]
        kdata['temperature'] = data['temperature'][()]
        kdata['doping'] = data['doping'][()]
=======
                                       data['lattice_thermal_conductivity']
        kdata['temperature'] = data['temperature']
        kdata['doping'] = data['doping']
>>>>>>> d8964d41

    hdf5(kdata, '{}.hdf5'.format(output))

    return
<<<<<<< HEAD
=======

def cumkappa(filename, mfp=False, temperature=300, direction='avg',
             output='tp-cumkappa', force=False):
    """Saves cumulated lattice thermal conductivity against frequency or mfp.

    Saves in normal units and percent to a dat file.

    Arguments
    ---------

        filename : str
            data filepath

        mfp : bool, optional
            calculate against mean free path not frequency. Default: False.
        temperature : float or int, optional
            temperature in K. Default: 300.
        direction : str, optional
            crystal direction, accepts x-z/ a-c or average/ avg.
            Default: average.

        output : str, optional
            output filename (no extension). Default: tp-kappa-target.
        force : bool, optional
            force overwrite input file. Default: False.

    Returns
    -------

        none
            instead writes to dat.
    """

    quantity = 'mean_free_path' if mfp else 'frequency'
    data = tp.data.load.phono3py(filename, ['mode_kappa', quantity])
    data = tp.data.resolve.resolve(data, ['mode_kappa', quantity],
                                   temperature=temperature, direction=direction)
    k = np.ravel(data['mode_kappa'])
    q = np.ravel(data[quantity])
    q, k = tp.calculate.cumulate(q, k)
    p = k / np.nanmax(k) * 100

    units = tp.settings.units()
    header = '{}({}) cum_kappa_{d}({}) cum_kappa_{d}(%)'.format(quantity,
                             units[quantity], units['mode_kappa'], d=direction)
    np.savetxt('{}.dat'.format(output), np.transpose([q, k, p]), header=header)

    return
>>>>>>> d8964d41

def hdf5(data, output):
    """Saves to hdf5.

    Aims to make saving nested dictionaries easy, works for 3 layers.

    Arguments
    ---------

        data: dict
            data to save.
        output : str
            output filename.

    Returns
    -------

        None
            instead writes to file.
    """

    with h5py.File(output, 'w') as f:
        for key in data.keys():
            if isinstance(data[key], dict):
                group = f.create_group(key)
                for k in data[key].keys():
                    if isinstance(data[key][k], dict):
                        group2 = group.create_group(k)
                        for k2 in data[key][k].keys():
                            group2[k2] = data[key][k][k2]
                    else:
                        group[k] = data[key][k]
            else:
                f.create_dataset(key, np.shape(data[key]), data=data[key])

    return

def prompt(filename, output):
    """Prompts before overwrite.

    Arguments
    ---------

        filename : str
            input filename.
        output : str or list
            output filename(s).

    Returns
    -------

        none
    """

    if isinstance(output, str):
        output = [output]
    if filename in output:
        tries = 3
        while True:
            print('Warning: this will overwrite {}. Continue?'.format(filename))
            cont = input('[y/n]').lower()
            if cont in ['y', 'ye', 'yes']:
                print('Continuing...')
                break
            elif cont in ['n', 'no']:
                print('Aborting!')
                exit()
            else:
                tries -= 1
                if tries == 2:
                    print('Invalid response. 2 tries remain.')
                elif tries == 1:
                    print('Invalid response. 1 try remains.')
                else:
                    print('Invalid response. Aborting!')
                    exit()

    return

def prompt(filename, output):
    """Prompts before overwrite.

    Arguments
    ---------

        filename : str
            input filename.
        output : str or list
            output filename(s).

    Returns
    -------

        none
    """

    if isinstance(output, str):
        output = [output]
    if filename in output:
        tries = 3
        while True:
            print('Warning: this will overwrite {}. Continue?'.format(filename))
            cont = input('[y/n]').lower()
            if cont in ['y', 'ye', 'yes']:
                print('Continuing...')
                break
            elif cont in ['n', 'no']:
                print('Aborting!')
                exit()
            else:
                tries -= 1
                if tries == 2:
                    print('Invalid response. 2 tries remain.')
                elif tries == 1:
                    print('Invalid response. 1 try remains.')
                else:
                    print('Invalid response. Aborting!')
                    exit()

    return<|MERGE_RESOLUTION|>--- conflicted
+++ resolved
@@ -3,11 +3,8 @@
 Functions:
     phono3py: save calculated properties to hdf5.
     zt: save zt to hdf5 and highlights to yaml.
-<<<<<<< HEAD
-=======
     kappa_target: save kappa to hdf5.
     cumkappa: save cumkappa to text.
->>>>>>> d8964d41
 
     hdf5: save nested dictionaries to hdf5 (up to depth 3).
     prompt: prompt before overwriting input
@@ -54,11 +51,7 @@
 
 def zt(efile, kfile=None, direction='avg', doping='n', tinterp=None,
        dinterp=None, kind='linear', output='tp-zt', force=False):
-<<<<<<< HEAD
-    """Save zt to hdf5 and highlights to yaml.
-=======
     """Save ZT to hdf5 and highlights to yaml.
->>>>>>> d8964d41
 
     Also saves temperature and doping and metadata.
 
@@ -135,40 +128,11 @@
         edata['meta']['kappa_source'] = kdata['meta']['kappa_source']
     else: # if lattice thermal conductivity not supplied, set to 1 W m-1 K-1
         edata['lattice_thermal_conductivity'] = np.ones(
-<<<<<<< HEAD
-                                                      len(data['temperature']))
-=======
                                                      len(edata['temperature']))
->>>>>>> d8964d41
         edata['meta']['kappa_source'] = 'Set to 1 W m^-1 K^-1'
     edata = tp.calculate.zt_fromdict(edata)
 
     ztdata = {'meta': {**edata['meta'],
-<<<<<<< HEAD
-                       'original_temperature': edata['temperature'][()].tolist(),
-                       'original_doping':      edata['doping'][()].tolist()}}
-    # interpolation of zt (if applicable)
-    if tinterp is not None or dinterp is not None:
-        if tinterp is None:
-            ztdata['temperature'] = edata['temperature'][()]
-        else:
-            ztdata['temperature'] = np.linspace(edata['temperature'][0],
-                                                edata['temperature'][-1],
-                                                tinterp)
-        if dinterp is None:
-            ztdata['doping'] = edata['doping'][()]
-        else:
-            ztdata['doping'] = np.geomspace(edata['doping'][0],
-                                            edata['doping'][-1], dinterp)
-
-        ztinterp = interp2d(edata['doping'], edata['temperature'], edata['zt'],
-                            kind=kind)
-        ztdata['zt'] = ztinterp(ztdata['doping'], ztdata['temperature'])
-    else:
-        ztdata['zt'] = edata['zt'][()]
-        ztdata['temperature'] = edata['temperature'][()]
-        ztdata['doping'] = edata['doping'][()]
-=======
                        'original_temperature': np.array(
                                                 edata['temperature']).tolist(),
                        'original_doping':      np.array(
@@ -196,7 +160,6 @@
         ztdata['zt'] = np.array(edata['zt']).tolist()
         ztdata['temperature'] = np.array(edata['temperature']).tolist()
         ztdata['doping'] = np.array(edata['doping']).tolist()
->>>>>>> d8964d41
 
     hdf5(ztdata, '{}.hdf5'.format(output))
 
@@ -207,48 +170,27 @@
     # max zt and corresponding temperature and doping
     maxindex = np.where(np.round(ztdata['zt'], 10) \
                      == np.round(np.amax(ztdata['zt']), 10))
-<<<<<<< HEAD
-    ydata['max']['zt'] = ztdata['zt'].tolist()[maxindex[0][0]][maxindex[1][0]]
-    ydata['max']['temperature'] = ztdata['temperature'].tolist()[maxindex[0][0]]
-    ydata['max']['doping'] = ztdata['doping'].tolist()[maxindex[1][0]]
-=======
     ydata['max']['zt'] = ztdata['zt'][maxindex[0][0]][maxindex[1][0]]
     ydata['max']['temperature'] = ztdata['temperature'][maxindex[0][0]]
     ydata['max']['doping'] = ztdata['doping'][maxindex[1][0]]
->>>>>>> d8964d41
 
     # max zt per temperature and corresponding doping
     maxindices = [(i, np.where(np.round(zt, 10) \
                             == np.round(np.amax(zt),10))[0][0]) \
                   for i, zt in enumerate(ztdata['zt'])]
-<<<<<<< HEAD
-    ydata['zt'] = [ztdata['zt'].tolist()[i][j] for i, j in maxindices]
-    ydata['temperature'] = ztdata['temperature'].tolist()
-    ydata['doping'] = [ztdata['doping'].tolist()[i] for _, i in maxindices]
-=======
     ydata['zt'] = [ztdata['zt'][i][j] for i, j in maxindices]
     ydata['temperature'] = ztdata['temperature']
     ydata['doping'] = [ztdata['doping'][i] for _, i in maxindices]
->>>>>>> d8964d41
 
     with open('{}.yaml'.format(output), 'w') as f:
         yaml.dump(ydata, f, default_flow_style=False)
 
-<<<<<<< HEAD
-    print('Max ZT of {:.2f} at {:.0f} K, {:.2e} carriers cm^-3'.format(
-=======
     print('Max ZT in the {} direction of {:.2f} at {:.0f} K, {:.2e} carriers cm^-3'.format(
                                                    direction,
->>>>>>> d8964d41
                                                    ydata['max']['zt'],
                                                    ydata['max']['temperature'],
                                                    ydata['max']['doping']))
 
-<<<<<<< HEAD
-
-
-=======
->>>>>>> d8964d41
     return
 
 def kappa_target(filename, zt=2, direction='avg', doping='n', tinterp=None,
@@ -308,31 +250,18 @@
     data = tp.calculate.kl_fromdict(data)
 
     kdata = {'meta': {**data['meta'],
-<<<<<<< HEAD
-                     'original_temperature': data['temperature'][()],
-                     'original_doping':      data['doping'][()]}}
-    # interpolation of kl (if applicable)
-    if tinterp is not None or dinterp is not None:
-        if tinterp is None:
-            kdata['temperature'] = data['temperature'][()]
-=======
                      'original_temperature': data['temperature'],
                      'original_doping':      data['doping']}}
     # interpolation of kl (if applicable)
     if tinterp is not None or dinterp is not None:
         if tinterp is None:
             kdata['temperature'] = data['temperature']
->>>>>>> d8964d41
         else:
             kdata['temperature'] = np.linspace(data['temperature'][0],
                                                data['temperature'][-1],
                                                tinterp)
         if dinterp is None:
-<<<<<<< HEAD
-            kdata['doping'] = data['doping'][()]
-=======
             kdata['doping'] = data['doping']
->>>>>>> d8964d41
         else:
             kdata['doping'] = np.geomspace(data['doping'][0],
                                            data['doping'][-1], dinterp)
@@ -343,21 +272,13 @@
                                                         kdata['temperature'])
     else:
         kdata['lattice_thermal_conductivity'] = \
-<<<<<<< HEAD
-                                       data['lattice_thermal_conductivity'][()]
-        kdata['temperature'] = data['temperature'][()]
-        kdata['doping'] = data['doping'][()]
-=======
                                        data['lattice_thermal_conductivity']
         kdata['temperature'] = data['temperature']
         kdata['doping'] = data['doping']
->>>>>>> d8964d41
 
     hdf5(kdata, '{}.hdf5'.format(output))
 
     return
-<<<<<<< HEAD
-=======
 
 def cumkappa(filename, mfp=False, temperature=300, direction='avg',
              output='tp-cumkappa', force=False):
@@ -406,7 +327,6 @@
     np.savetxt('{}.dat'.format(output), np.transpose([q, k, p]), header=header)
 
     return
->>>>>>> d8964d41
 
 def hdf5(data, output):
     """Saves to hdf5.
