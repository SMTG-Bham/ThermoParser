"""Data loading tools.

Loads data from codes into a dictionary, with units and array structures
standardised. Also adds a ``meta`` subdictionary, which contains units,
array dimensions and the data source.

Functions
---------

    amset
    amset_mesh
    boltztrap
    phono3py
    phonopy_dispersion
    phonopy_dos

    get_path:
        gets high path from phonopy dispersion data.
"""

import numpy as np
import tp
from tp import settings

def amset(filename, quantities=['seebeck', 'conductivity',
          'electronic_thermal_conductivity'], doping='n'):
    """Loads AMSET transport data.

    Includes unit conversion and outputs units (see tp.settings).
    Swaps temperature and doping indices so temperature is first, for
    consistency with other codes, and mobility is formatted as an array,
    like scattering_rates is in the mesh.h5 file. Maintains basic
    compatibility with amset 0.1.

    Arguments
    ---------

        filename : str
            filepath.

        quantites : str or list, optional
<<<<<<< HEAD
            values to extract. Default: temperature, doping, seebeck,
            conductivity, electronic_thermal_conductivity.
=======
            values to extract. Accepts AMSET keys and power_factor.
            Loads dependant properties. Default: seebeck, conductivity,
            electronic_thermal_conductivity.

        doping : str, optional
            doing type (n or p). If there is more than one, defaults to
            n, else this is ignored.
>>>>>>> d8964d41

    Returns
    -------

        dict
            extracted values.
    """

    import json

    # name conversions and abbreviations

    aconversions = settings.amset_conversions()
    conversions = settings.conversions()
    anames = settings.to_amset()
    tnames = settings.to_tp()
    units = settings.units()
    dimensions = settings.dimensions()
    if isinstance(quantities, str): quantities = quantities.split()
    quantities = [anames[q] if q in anames else q for q in quantities]

    # list of quantities dependant on doping, temperature and scattering
    hasdope = ['fermi_levels', 'conductivity', 'seebeck',
               'electronic_thermal_conductivity', 'mobility']
    hastemp = ['fermi_levels', 'conductivity', 'seebeck',
               'electronic_thermal_conductivity', 'mobility']
    hastype = ['mobility']

    # quantities derived from those in the file
    derived = {'power_factor': ['conductivity', 'seebeck']}

    # add dependant variables
    if 'doping' not in quantities:
        for q in quantities:
            if q in hasdope:
                quantities.append('doping')
                break
    if 'temperatures' not in quantities:
        for q in quantities:
            if q in hastemp:
                quantities.append('temperatures')
                break
    for q in derived:
        if q in quantities:
            for q2 in derived[q]:
                if q2 not in quantities:
                    quantities.append(q2)

    # load data

    with open(filename) as f:
        data = json.load(f)

    if 'doping' in quantities:
        d = np.array(data['doping'])
        if (d < 0).all():
            doping = 'n'
            di = np.where(d < 0)[0]
        elif (d > 0).all():
            doping = 'p'
            di = np.where(d > 0)[0]
        elif doping == 'n':
            di = np.where(d < 0)[0]
        elif doping == 'p':
            di = np.where(d > 0)[0]

    data2 = {'meta': {'doping_type':       doping,
                      'electronic_source': 'amset',
                      'units':             {},
                      'dimensions':        {}}}
    for q in quantities:
        if q in derived:
            continue
        qs = [*list(data), *list(derived)]
        assert q in data, \
               '{} unrecognised. Quantity must be in {} or {}.'.format(q,
               ', '.join(qs[:-1]), qs[-1])
        q2 = tnames[q] if q in tnames else q
        # compatibility with previous version
        if isinstance(data[q], dict) and 'data' in data[q]:
            data2[q2] = data[q]['data']
        else:
            data2[q2] = data[q]
        if q in hasdope:
            # temperature index first for consistency with other codes
            if q in hastype:
                for t in data2[q2]:
                    data2[q2][t] = np.array(data2[q2][t])[di]
                    if q in hastemp:
                        data2[q2][t] = np.swapaxes(data2[q2][t],0,1)
            else:
                data2[q2] = np.array(data2[q2])[di]
                if q in hastemp:
                    data2[q2] = np.swapaxes(data2[q2],0,1)
        if q in hastype:
            if 'scattering_labels' not in data2:
                data2['scattering_labels'] = data[q].keys()
            # for consistency with the format in the mesh data
            data2[q2] = [data2[q2][l] for l in data2['scattering_labels']]
        if q2 in units:
            data2['meta']['units'][q2] = units[q2]
        if q2 in dimensions:
            data2['meta']['dimensions'][q2] = dimensions[q2]

    if 'doping' in data2:
        data2['doping'] = np.array(data2['doping'])[di]

    for c in aconversions:
        if c in data2:
            data2[c] = np.multiply(data2[c], aconversions[c])

    if 'power_factor' in quantities:
        data2 = tp.calculate.power_factor_fromdict(data2)

    for c in conversions:
        if c in data2:
            data2[c] = np.multiply(data2[c], conversions[c])

    return data2

def amset_mesh(filename, quantities='scattering_rates', doping='n',
               spin='avg'):
    """Loads AMSET mesh data.

    Can also weight rates. Includes unit conversion and outputs units
    (see tp.settings). Swaps temperature and doping indices so
    temperature is first, for consistency with other codes.

    Arguments
    ---------

        filename : str
            filepath.

        quantites : str or list, optional
            values to extract. Accepts AMSET keys, without spin
            channels, which are dealt with in the spin variable.
            Also accepts ibz_weights, the weights of the irreducible
            k-points, fd_weights, the weights of the energies wrt the
            derivative of the Fermi-Dirac distribution, and
            weighted_rates, scattering_rates weighted by fd_weights
            and averaged over kpoints. Loads dependant properties.
            Default: scattering_rates.

        doping : str, optional
            doing type (n or p). If there is more than one, defaults to
            n, else this is ignored.

        spin : str, optional
            spin. Accepts up, down or avg. If avg and there is only one
            spin channel, selects that, else averages both. Default: avg.

    Returns
    -------

        dict
            extracted values.
    """

    import h5py

    # name conversions and abbreviations

    aconversions = settings.amset_conversions()
    conversions = settings.conversions()
    anames = settings.to_amset()
    tnames = settings.to_tp()
    units = settings.units()
    dimensions = settings.dimensions()
    if isinstance(quantities, str): quantities = quantities.split()
    quantities = [anames[q] if q in anames else q for q in quantities]

    # list of abbriviations and dependant quantites
    subs = {'weights': ['ibz_weights', 'fd_weights']}
    hasdope = ['fd_weights', 'fermi_levels', 'normalised_weights',
               'scattering_rates', 'weighted_rates']
    hastemp = ['fd_weights', 'energies', 'fermi_levels', 'normalised_weights',
               'scattering_rates', 'weighted_rates']
    hastype = ['scattering_rates', 'weighted_rates']
    hasspin = ['energies', 'vb_index', 'scattering_rates', 'velocities']

    for i in range(len(quantities)):
        if quantities[i] in subs:
            quantities[i] = subs[quantities[i]]

    quantities = list(np.ravel(quantities))

    # add dependant variables

    if 'doping' not in quantities:
        for q in quantities:
            if q in hasdope:
                quantities.append('doping')
                break
    if 'temperatures' not in quantities:
        for q in quantities:
            if q in hastemp:
                quantities.append('temperatures')
                break
    if 'scattering_labels' not in quantities:
        for q in quantities:
            if q in hastype:
                quantities.append('scattering_labels')
                break

    # load data

    def resolve_spin(data, q, spin):
        """Resolves spin in AMSET.

        Either returns the up or down value, or averages them.

        Arguments
        ---------

        data : dict
            data dictionary from AMSET.
        q : str
            quantity to resolve
        spin : str
            spin to use. Must be up, down or average.

        Returns
        -------

        array
            resolved data
        """

        if spin in ['avg', 'average']:
            resolved = np.average([data['{}_up'.format(q)][()],
                                   data['{}_down'.format(q)][()]], axis=0)
        elif spin in ['up', 'down']:
            resolved = data['{}_{}'.format(q, spin)][()]
        else:
            raise Exception('spin must be up or down or average')

        return resolved

    with h5py.File(filename, 'r') as f:
        if 'doping' in quantities:
            d = np.array(f['doping'][()])
            if (d < 0).all():
                doping = 'n'
                di = np.where(d < 0)[0]
            elif (d > 0).all():
                doping = 'p'
                di = np.where(d > 0)[0]
            elif doping == 'n':
                di = np.where(d < 0)[0]
            elif doping == 'p':
                di = np.where(d > 0)[0]

        if spin in ['avg', 'average']:
            if 'energies_up' in f and 'energies_down' in f:
                spin = 'avg'
            elif 'energies_up' in f:
                spin = 'up'
            elif 'energies_down' in f:
                spin = 'down'

        data = {'meta': {'doping_type':       doping,
                         'electronic_source': 'amset',
                         'spin':              spin,
                         'units':             {},
                         'dimensions':        {}}}
        for q in quantities:
            q2 = tnames[q] if q in tnames else q
            if q in hasspin:
                data[q2] = resolve_spin(f, q, spin)
            elif q in f:
                data[q2] = f[q][()]
            elif q not in ['ibz_weights', 'fd_weights', 'weighted_rates']:
                raise Exception('{} unrecognised. Quantity must be {}, '
                                'ibz_weights, fd_weights weighted_rates'
                                ''.format(q, ', '.join(f)))
            if q in ['ibz_weights', 'weighted_rates']:
                _, data['ibz_weights'] = np.unique(f['ir_to_full_kpoint_mapping'],
                                                   return_counts=True)
            if q in ['fd_weights', 'weighted_rates']:
                e = resolve_spin(f, 'energies', spin)
                data['fd_weights'] = -tp.calculate.dfdde(e, f['fermi_levels'],
                                                         f['temperatures'],
                                                         f['doping'],
                                                         amset_order=True)
            if q == 'weighted_rates':
                rates = resolve_spin(f, 'scattering_rates', spin)
                rates[rates > 1e20] = 1e15
                data['total_weights'] = data['fd_weights'] * data['ibz_weights']
                data['normalised_weights'] = data['total_weights'] / \
                                             np.sum(data['total_weights'],
                                                    axis=(2,3))[:,:,None,None]
                data[q2] = rates * data['normalised_weights']
                data[q2] = data[q2].sum(axis=(3,4))

        for q2 in data:
            q = anames[q2] if q2 in anames else q2
            if q in hasdope:
                # temperature in first index for consistency with other codes
                if q in hastype:
                    if q in hastemp:
                        data[q2] = np.swapaxes(data[q2],1,2)
                        data[q2] = np.array(data[q2])[:,:,di]
                    else:
                        data[q2] = np.array(data[q2])[:,di]
                else:
                    if q in hastemp:
                        data[q2] = np.swapaxes(data[q2],0,1)
                        data[q2] = np.array(data[q2])[:,di]
                    else:
                        data[q2] = np.array(data[q2])[di]
            if q2 in units:
                data['meta']['units'][q2] = units[q2]
            if q2 in dimensions:
                data['meta']['dimensions'][q2] = dimensions[q2]

    if 'doping' in data:
        data['doping'] = np.array(data['doping'])[di]

    if 'scattering_labels' in data:
        data['scattering_labels'] = \
                         [l.decode('UTF-8') for l in data['scattering_labels']]

    for c in aconversions:
        if c in data:
            data[c] = np.multiply(data[c], aconversions[c])

    for c in conversions:
        if c in data:
            data[c] = np.multiply(data[c], conversions[c])

    return data

def boltztrap(filename, quantities=['temperature', 'doping', 'seebeck',
              'conductivity', 'electronic_thermal_conductivity'], doping='n'):
    """Loads BoltzTraP data from the tp boltztrap.hdf5 file.

    Includes unit conversion and outputs units (see tp.settings).

    Arguments
    ---------

        filename : str
            filepath.

        quantites : str or list, optional
            values to extract. Accepts boltztrap.hdf5 keys.
            Default: temperature, doping, seebeck, conductivity,
            electronic_thermal_conductivity.

        doping : str, optional
            doping.  Default: n.

    Returns
    -------

        dict
            extracted values.
    """

    import h5py

    # name conversions and abbreviations

    assert doping in ['n', 'p'], 'doping must be n or p'

    bconversions = settings.boltztrap_conversions()
    conversions = settings.conversions()
    bnames = settings.to_boltztrap()
    tnames = settings.to_tp()
    units = settings.units()
    dimensions = settings.dimensions()
    if isinstance(quantities, str): quantities = quantities.split()
    quantities = [bnames[q] if q in bnames else q for q in quantities]

    # list of quantities dependant on doping and temperature
    hasdope = ['average_eff_mass', 'conductivity', 'fermi_level', 'seebeck',
               'power_factor', 'electronic_thermal_conductivity']
    hastemp = ['average_eff_mass', 'conductivity', 'fermi_level', 'seebeck',
               'power_factor', 'electronic_thermal_conductivity']

    # add dependant variables

    if 'doping' not in quantities:
        for q in quantities:
            if q in hasdope:
                quantities.append('doping')
                break
    if 'temperature' not in quantities:
        for q in quantities:
            if q in hastemp:
                quantities.append('temperature')
                break

    # load data

    with h5py.File(filename, 'r') as f:
        data = {'meta': {'doping_type':       doping,
                         'electronic_source': 'boltztrap',
                         'units':             {},
                         'dimensions':        {}}}
        for q in quantities:
            assert q in f, '{} unrecognised. Quantity must be in {} or {}.'.format(
                            q, ', '.join(list(f)[:-1]), list(f)[-1])
            q2 = tnames[q] if q in tnames else q
            if q in hasdope:
                data[q2] = f[q][doping][()]
            else:
                data[q2] = f[q][()]
            if q2 in units:
                data['meta']['units'][q2] = units[q2]
            if q2 in dimensions:
                data['meta']['dimensions'][q2] = dimensions[q2]

    for c in bconversions:
        if c in data:
            data[c] = np.multiply(data[c], bconversions[c])

    for c in conversions:
        if c in data:
            data[c] = np.multiply(data[c], conversions[c])

    return data

def phono3py(filename, quantities=['kappa', 'temperature']):
    """Loads Phono3py data.

    Can also calculate lifetimes, mean free paths and occupations.
    Includes unit conversions and outputs units for all the data (see
    tp.settings). Also corrects mode_kappa for different phono3py
    versions.

    Arguments
    ---------

        filename : str
            filepath.

        quantities : str or list, optional
            values to extract. Accepts Phono3py keys, lifetime,
            mean_free_path and occupation. Default: kappa, temperature.

    Returns
    -------

        dict
            output data.
    """

    import h5py

    # name conversions and abbreviations

    pconversions = settings.phono3py_conversions()
    conversions = settings.conversions()
    pnames = settings.to_phono3py()
    tnames = settings.to_tp()
    units = settings.units()
    dimensions = settings.dimensions()
    if isinstance(quantities, str): quantities = quantities.split()
    quantities = [pnames[q] if q in pnames else q for q in quantities]
    subs = {'dispersion': ['qpoint'],
            'waterfall':  ['frequency'],
            'wideband':   ['frequency', 'gamma', 'qpoint']}
    hast = ['gamma', 'heat_capacity', 'kappa', 'lifetime',
            'mean_free_path','mode_kappa', 'occupation']

    # quantities derived from those in the file
    derived = {'lifetime': ['gamma'],
               'mean_free_path': ['gamma', 'group_velocity'],
               'occupation': ['frequency']}

    for i in range(len(quantities)):
        if quantities[i] in subs:
            quantities[i] = subs[quantities[i]]
    for q in derived:
        if q in quantities:
            for q2 in derived[q]:
                if q2 not in quantities:
                    quantities.append(q2)

    quantities = list(np.ravel(quantities))

    # add dependant variables

    if 'temperature' not in quantities:
        for q in quantities:
            if q in hast or (q in tnames and tnames[q] in hast):
                quantities.append('temperature')
                break

    # load and calculate data

<<<<<<< HEAD
    data = h5py.File(filename, 'r')

    data2 = {'meta': {'kappa_source': 'phono3py',
                      'units':        {}}}
    for q in quantities:
        assert q in data or q in ['lifetime', 'mean_free_path', 'occupation'], \
           '{} unrecognised. Quantity must be {}, lifetime, mean_free_path ' \
           'or occupation'.format(q, ', '.join(data))
        q2 = tnames[q] if q in tnames else q
        if q in data:
            data2[q2] = data[q][()]
        elif q in ['lifetime', 'mean_free_path']:
            data2['lifetime'] = np.reciprocal(np.multiply(2 * 2 * np.pi,
                                              data['gamma'][()]))
            data2['lifetime'] = np.where(np.isinf(data2['lifetime']), 0,
                                         data2['lifetime'])
            if q == 'mean_free_path':
                data2[q] = np.multiply(np.transpose([data2['lifetime'],] * 3,
                                                    (1, 2, 3, 0)),
                                       data['group_velocity'][()])
        elif q == 'occupation':
            from tp.calculate import be_occupation as occupation
            data2[q] = [occupation(data['frequency'][()], t)
                        for t in data['temperature'][()]]
        if q2 in units:
            data2['meta']['units'][q2] = units[q2]

    # check mode_kappa and correct for certain phono3py versions
    if 'mode_kappa' in data2:
        try:
            k = round(data['kappa'][-1][0], 3)
            mk = round(data['mode_kappa'][-1][:,:,0].sum(axis=1).sum(), 3)
            if k != mk:
                raise Exception('The sum of mode_kappa does not equal kappa.\n '
                                'kappa={:.3f}; sum(mode_kappa)={:.3f}.'.format(
                                                                        k, mk))
        except Exception:
            mk2 = np.divide(data['mode_kappa'], np.prod(data['mesh'][:]))
            k = round(data['kappa'][-1][0], 3)
            mk = round(mk2[-1][:,:,0].sum(axis=1).sum(), 3)
            if k != mk:
                raise Exception('Mode kappa has been divided by the mesh, but '
                                'the sum of mode_kappa does not equal kappa.\n '
                                'kappa={:.3f}; sum(mode_kappa)={:.3f}.'.format(
                                                                        k, mk))
            else:
                data2['mode_kappa'] = np.divide(data2['mode_kappa'],
                                                np.prod(data['mesh'][()][:]))

    data.close()
=======
    with h5py.File(filename, 'r') as f:
        data = {'meta': {'kappa_source': 'phono3py',
                         'units':        {},
                         'dimensions':   {}}}
        for q in quantities:
            if q in derived:
                continue
            qs = [*list(f), *list(derived)]
            assert q in f, \
                   '{} unrecognised. Quantity must be in {} or {}.'.format(q,
                   ', '.join(qs[:-1]), qs[-1])
            q2 = tnames[q] if q in tnames else q
            data[q2] = f[q][()]
            if q2 in units:
                data['meta']['units'][q2] = units[q2]
            if q2 in dimensions:
                data['meta']['dimensions'][q2] = dimensions[q2]

        # check mode_kappa and correct for certain phono3py versions
        if 'mode_kappa' in data:
            try:
                k = round(f['kappa'][()][-1][0], 3)
                mk = round(f['mode_kappa'][()][-1][:,:,0].sum(axis=1).sum(), 3)
                if k != mk:
                    raise Exception('The sum of mode_kappa does not equal kappa.\n '
                                    'kappa={:.3f}; sum(mode_kappa)={:.3f}.'.format(
                                                                            k, mk))
            except Exception:
                mk2 = np.divide(f['mode_kappa'][()], np.prod(f['mesh'][()][:]))
                k = round(f['kappa'][()][-1][0], 3)
                mk = round(mk2[-1][:,:,0].sum(axis=1).sum(), 3)
                if k != mk:
                    raise Exception('Mode kappa has been divided by the mesh, but '
                                    'the sum of mode_kappa does not equal kappa.\n '
                                    'kappa={:.3f}; sum(mode_kappa)={:.3f}.'.format(
                                                                            k, mk))
                else:
                    data['mode_kappa'] = np.divide(data['mode_kappa'],
                                                   np.prod(f['mesh'][()][:]))

    for c in pconversions:
        if c in data:
            data[c] = np.multiply(data[c], pconversions[c])

    if 'lifetime' in quantities or 'mean_free_path' in quantities:
        data['lifetime'] = tp.calculate.lifetime(data['gamma'])
        if 'mean_free_path' in quantities:
            data['mean_free_path'] = tp.calculate.mfp(data['gamma'],
                                                      data['group_velocity'])
    if 'occupation' in quantities:
        data['occupation'] = tp.calculate.be_occupation(data['frequency'],
                                                        data['temperature'])
>>>>>>> d8964d41

    for c in conversions:
        if c in data:
            data[c] = np.multiply(data[c], conversions[c])

    return data

def phonopy_dispersion(filename, xdata=None):
    """Loads phonopy dispersion, and can scale the x values.

    Scaling the x values is necessary to plot multiple dispersions on
    the same axes.

    Arguments
    ---------

        filename : str
            filepath.

        xdata : dict, optional
            data for the dispersion to scale this to. Should have the
            same path, must have the same number of labels. Not
            necessary if using tp.plot.phonons.add_multi. Default: None.

    Returns
    -------

        dict
            dispersion data.
    """

    import yaml

    pconversions = settings.phonopy_conversions()
    conversions = settings.conversions()

    # load data

    with open(filename, 'r') as f:
        data = yaml.safe_load(f)

    x = [d['distance'] for d in data['phonon']]
    qp = [q['q-position'] for q in data['phonon']]
    d2, ticks = get_path(data)
    eigs = [[b['frequency'] for b in p['band']] for p in data['phonon']]

    # scale data to other path

    if xdata is not None:
        d1 = xdata['tick_position']
        n = 0
        for i, d0 in enumerate(x):
            while n <= len(d2) and not (d0 >= d2[n] and d0 <= d2[n+1]):
                n += 1
            x[i] = d1[n] + ((d0 - d2[n]) * (d1[n+1] - d1[n]) / \
                                           (d2[n+1] - d2[n]))
    else:
        d1 = d2

    units = tp.settings.units()
    dimensions = settings.dimensions()
    data2 = {'x':             x,
             'qpoint':        qp,
             'frequency':     eigs,
             'tick_position': d1,
             'tick_label':    ticks,
             'meta':
                 {'phonon_dispersion_source': 'phonopy',
                     'units':      {'frequency': units['frequency']},
                     'dimensions': {'frequency': dimensions['frequency']}}}

    for c in pconversions:
        if c in data2:
            data2[c] = np.multiply(data2[c], pconversions[c])

    for c in conversions:
        if c in data2:
            data2[c] = np.multiply(data2[c], conversions[c])

    return data2

def phonopy_dos(filename, poscar='POSCAR', atoms=None):
    """Loads phonopy DoS and collates data per atom and as a total.

    By default reads atom names from a POSCAR, but can be overridden to
    allow for separation of environments.

    Arguments
    ---------

        filename : str
            path to phonopy projected_dos.dat or similar.
        poscar : str, optional
            path to POSCAR. Ignored if atoms specified. Default: POSCAR.
        atoms : str or array-like, optional
            atoms in POSCAR order. Atom names can be repeated, in which
            case their contributions are summed. Numbers can indicate
            repetition in the manner of a chemical formula, so the
            following are all acceptable and equivalent: "Ba 1 Sn 2 O 3",
            "Ba Sn Sn O O O", "Ba Sn O 3". Different environments can be
            distinguised with different atom names.
            Default: read from POSCAR.

    Returns
    -------

        dict
            frequency, DoS per atom and total.
    """

    # load data

    data = np.transpose(np.loadtxt(filename))
    pconversions = settings.phonopy_conversions()
    conversions = settings.conversions()
    units = tp.settings.units()
    dimensions = settings.dimensions()
    data2 = {'frequency': data[0],
             'meta':      {'phonon_dos_source': 'phonopy',
                           'units':      {'frequency': units['frequency']},
                           'dimensions': {'frequency': dimensions['frequency']}}}

    if atoms is None:
        from pymatgen.io.vasp.inputs import Poscar
        poscar = Poscar.from_file(poscar, check_for_POTCAR=False,
                                  read_velocities=False).as_dict()
        atoms = [p['label'] for p in poscar['structure']['sites']]
    elif isinstance(atoms, str):
        atoms = atoms.split()

    # combine atoms contributions

    i = 0
    n = 1
    while i < len(atoms):
        try:
            atoms[i+1] = int(atoms[i+1])
            if atoms[i] in data2:
                data2[atoms[i]] += np.sum(data[n:n+atoms[i+1]], axis=0)
            else:
                data2[atoms[i]] = np.sum(data[n:n+atoms[i+1]], axis=0)
            n += atoms[i+1]
            i += 2
        except Exception:
            if atoms[i] in data2:
                data2[atoms[i]] += data[n]
            else:
                data2[atoms[i]] = data[n]
            n += 1
            i += 1

    data2['total'] = np.sum(data[1:], axis=0)

    for c in pconversions:
        if c in data2:
            data2[c] = np.multiply(data2[c], pconversions[c])

    for c in conversions:
        if c in data2:
            data2[c] = np.multiply(data2[c], conversions[c])

    return data2

def get_path(yamldata):
    """Extracts the path from a phonopy yaml.

    Works for the old and new phonopy and sumo yaml files.

    Arguments
    ---------

        yamldata : dict
            raw phonopy dispersion data (i.e. from yaml.safe_load).

    Returns
    -------

        list
            x tick ordinates.
        list
            x tick labels.
    """

    tickindex = [1]
    tickindex.extend(np.cumsum(yamldata['segment_nqpoint']))
    tickpos = [yamldata['phonon'][i-1]['distance'] for i in tickindex]

    try: # old phonopy
        ticks = [i[0] for i in yamldata['labels']]
        ticks.append(yamldata['labels'][-1][1])
    except: # new phonopy/ sumo
        ticks = [yamldata['phonon'][i - 1]['label'] for i in tickindex]
    ticks = ['$\mathregular{\Gamma}$' if i == 'G' or 'gamma' in i.lower() else
             '$\mathregular{{{}}}$'.format(i.strip('$')) for i in ticks]

    return tickpos, ticks<|MERGE_RESOLUTION|>--- conflicted
+++ resolved
@@ -39,10 +39,6 @@
             filepath.
 
         quantites : str or list, optional
-<<<<<<< HEAD
-            values to extract. Default: temperature, doping, seebeck,
-            conductivity, electronic_thermal_conductivity.
-=======
             values to extract. Accepts AMSET keys and power_factor.
             Loads dependant properties. Default: seebeck, conductivity,
             electronic_thermal_conductivity.
@@ -50,7 +46,6 @@
         doping : str, optional
             doing type (n or p). If there is more than one, defaults to
             n, else this is ignored.
->>>>>>> d8964d41
 
     Returns
     -------
@@ -544,58 +539,6 @@
 
     # load and calculate data
 
-<<<<<<< HEAD
-    data = h5py.File(filename, 'r')
-
-    data2 = {'meta': {'kappa_source': 'phono3py',
-                      'units':        {}}}
-    for q in quantities:
-        assert q in data or q in ['lifetime', 'mean_free_path', 'occupation'], \
-           '{} unrecognised. Quantity must be {}, lifetime, mean_free_path ' \
-           'or occupation'.format(q, ', '.join(data))
-        q2 = tnames[q] if q in tnames else q
-        if q in data:
-            data2[q2] = data[q][()]
-        elif q in ['lifetime', 'mean_free_path']:
-            data2['lifetime'] = np.reciprocal(np.multiply(2 * 2 * np.pi,
-                                              data['gamma'][()]))
-            data2['lifetime'] = np.where(np.isinf(data2['lifetime']), 0,
-                                         data2['lifetime'])
-            if q == 'mean_free_path':
-                data2[q] = np.multiply(np.transpose([data2['lifetime'],] * 3,
-                                                    (1, 2, 3, 0)),
-                                       data['group_velocity'][()])
-        elif q == 'occupation':
-            from tp.calculate import be_occupation as occupation
-            data2[q] = [occupation(data['frequency'][()], t)
-                        for t in data['temperature'][()]]
-        if q2 in units:
-            data2['meta']['units'][q2] = units[q2]
-
-    # check mode_kappa and correct for certain phono3py versions
-    if 'mode_kappa' in data2:
-        try:
-            k = round(data['kappa'][-1][0], 3)
-            mk = round(data['mode_kappa'][-1][:,:,0].sum(axis=1).sum(), 3)
-            if k != mk:
-                raise Exception('The sum of mode_kappa does not equal kappa.\n '
-                                'kappa={:.3f}; sum(mode_kappa)={:.3f}.'.format(
-                                                                        k, mk))
-        except Exception:
-            mk2 = np.divide(data['mode_kappa'], np.prod(data['mesh'][:]))
-            k = round(data['kappa'][-1][0], 3)
-            mk = round(mk2[-1][:,:,0].sum(axis=1).sum(), 3)
-            if k != mk:
-                raise Exception('Mode kappa has been divided by the mesh, but '
-                                'the sum of mode_kappa does not equal kappa.\n '
-                                'kappa={:.3f}; sum(mode_kappa)={:.3f}.'.format(
-                                                                        k, mk))
-            else:
-                data2['mode_kappa'] = np.divide(data2['mode_kappa'],
-                                                np.prod(data['mesh'][()][:]))
-
-    data.close()
-=======
     with h5py.File(filename, 'r') as f:
         data = {'meta': {'kappa_source': 'phono3py',
                          'units':        {},
@@ -648,7 +591,6 @@
     if 'occupation' in quantities:
         data['occupation'] = tp.calculate.be_occupation(data['frequency'],
                                                         data['temperature'])
->>>>>>> d8964d41
 
     for c in conversions:
         if c in data:
