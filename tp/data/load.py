"""Data loading tools.

Loads data from codes into a dictionary, with units and array structures
standardised. Also adds a ``meta`` subdictionary, which contains units
and the data source.

Functions
---------

    amset
    amset_mesh
    boltztrap
    phono3py
    phonopy_dispersion
    phonopy_dos

    get_path:
        gets high path from phonopy dispersion data.
"""

import numpy as np
import tp
from tp import settings

def amset(filename, quantities=['temperature', 'doping', 'seebeck',
          'conductivity', 'electronic_thermal_conductivity'], doping='n'):
    """Loads AMSET transport data.

    Includes unit conversion and outputs units (see tp.settings).
    Swaps temperature and doping indices so temperature is first, for
    consistency with other codes, and mobility is formatted as an array,
    like scattering_rates is in the mesh.h5 file. Maintains basic
    compatibility with amset 0.1.

    Arguments
    ---------

        filename : str
            filepath.

        quantites : str or list, optional
            values to extract. Default: temperature, doping, seebeck,
            conductivity, electronic_thermal_conductivity.

        doping : str, optional
            doing type (n or p). If there is more than one, defaults to
            n, else this is ignored.

    Returns
    -------

        dict
            extracted values.
    """

    import json

    # name conversions and abbreviations

    conversions = settings.amset_conversions()
    anames = settings.to_amset()
    tnames = settings.to_tp()
    units = settings.units()
    if isinstance(quantities, str): quantities = quantities.split()
    quantities = [anames[q] if q in anames else q for q in quantities]

    # list of quantities dependant on doping, temperature and scattering
    hasdope = ['fermi_levels', 'conductivity', 'seebeck',
               'electronic_thermal_conductivity', 'mobility']
    hastemp = ['fermi_levels', 'conductivity', 'seebeck',
               'electronic_thermal_conductivity', 'mobility']
    hastype = ['mobility']

    # add dependant variables
    if 'doping' not in quantities:
        for q in quantities:
            if q in hasdope:
                quantities.append('doping')
                break
    if 'temperatures' not in quantities:
        for q in quantities:
            if q in hastemp:
                quantities.append('temperatures')
                break

    # load data

    with open(filename) as f:
        data = json.load(f)

    if 'doping' in quantities:
        d = np.array(data['doping'])
        if (d < 0).all():
            doping = 'n'
            di = np.where(d < 0)
        elif (d > 0).all():
            doping = 'p'
            di = np.where(d > 0)
        elif doping == 'n':
            di = np.where(d < 0)
        elif doping == 'p':
            di = np.where(d > 0)

    data2 = {'meta': {'doping_type':       doping,
                      'electronic_source': 'amset',
                      'units':             {}}}
    for q in quantities:
        assert q in data, \
               '{} unrecognised. Quantity must be in {} or {}.'.format(q,
               ', '.join(list(data)[:-1]), list(data)[-1])
        q2 = tnames[q] if q in tnames else q
        # compatibility with previous version
        if isinstance(data[q], dict) and 'data' in data[q]:
            data2[q2] = data[q]['data']
        else:
            data2[q2] = data[q]
        if q in hasdope:
            # temperature index first for consistency with other codes
            if q in hastype:
                for t in data2[q2]:
                    data2[q2][t] = np.array(data2[q2][t])[di]
                    if q in hastemp:
                        data2[q2][t] = np.swapaxes(data2[q2][t],0,1)
            else:
                data2[q2] = np.array(data2[q2])[di]
                if q in hastemp:
                    data2[q2] = np.swapaxes(data2[q2],0,1)
        if q in hastype:
            if 'scattering_labels' not in data2:
                data2['scattering_labels'] = data[q].keys()
            # for consistency with the format in the mesh data
            data2[q2] = [data2[q2][l] for l in data2['scattering_labels']]
        if q2 in units:
            data2['meta']['units'][q2] = units[q2]

    if 'doping' in data2:
        data2['doping'] = np.array(data2['doping'])[di]

    for c in conversions:
        if c in data2:
            data2[c] = np.multiply(data2[c], conversions[c])

    return data2

def amset_mesh(filename, quantities=['temperature', 'doping',
               'scattering_rates', 'scattering_labels'], doping='n',
               spin='avg'):
    """Loads AMSET mesh data.

    Includes unit conversion and outputs units (see tp.settings).
    Swaps temperature and doping indices so temperature is first, for
    consistency with other codes.

    Arguments
    ---------

        filename : str
            filepath.

        quantites : str or list, optional
            values to extract. Accepts AMSET keys, without spin
            channels, which are dealt with in the spin variable.
            Default: temperature, doping, scattering_rates,
            scattering_labels.

        doping : str, optional
            doing type (n or p). If there is more than one, defaults to
            n, else this is ignored.

        spin : str, optional
            spin. Accepts up, down or avg. If avg and there is only one
            spin channel, selects that, else averages both. Default: avg.

    Returns
    -------

        dict
            extracted values.
    """

    import h5py

    # name conversions and abbreviations

    conversions = settings.amset_conversions()
    anames = settings.to_amset()
    tnames = settings.to_tp()
    units = settings.units()
    if isinstance(quantities, str): quantities = quantities.split()
    quantities = [anames[q] if q in anames else q for q in quantities]

    # list of quantities dependant on doping and temperature
    hasdope = ['fermi_levels', 'scattering_rates']
    hastemp = ['fermi_levels', 'scattering_rates']
    hastype = ['scattering_rates']
    hasspin = ['energies', 'vb_index', 'scattering_rates', 'velocities']

    # add dependant variables

    if 'doping' not in quantities:
        for q in quantities:
            if q in hasdope:
                quantities.append('doping')
                break
    if 'temperatures' not in quantities:
        for q in quantities:
            if q in hastemp:
                quantities.append('temperatures')
                break
    if 'scattering_labels' not in quantities:
        for q in quantities:
            if q in hastype:
                quantities.append('scattering_labels')
                break

    # load data

    with h5py.File(filename, 'r') as f:
        if 'doping' in quantities:
            d = np.array(f['doping'][()])
            if (d < 0).all():
                doping = 'n'
                di = np.where(d < 0)
            elif (d > 0).all():
                doping = 'p'
                di = np.where(d > 0)
            elif doping == 'n':
                di = np.where(d < 0)
            elif doping == 'p':
                di = np.where(d > 0)

        if spin in ['avg', 'average']:
            if 'energies_up' in f and 'energies_down' in f:
                spin = 'avg'
            elif 'energies_up' in f:
                spin = 'up'
            elif 'energies_down' in f:
                spin = 'down'
        data = {'meta': {'doping_type':       doping,
                         'electronic_source': 'amset',
                         'spin':              spin,
                         'units':             {}}}
        for q in quantities:
            q2 = tnames[q] if q in tnames else q
            if q in hasspin:
                if spin == 'avg':
                    data[q2] = np.average([f['{}_up'.format(q)][()],
                                           f['{}_down'.format(q)][()]], axis=0)
                elif spin in ['up', 'down']:
                    data[q2] = f['{}_{}'.format(q, spin)][()]
                else:
                    raise Exception('spin must be up or down or avg')
            else:
                data[q2] = f[q][()]
            if q in hasdope:
                # temperature in first index for consistency with other codes
                if q in hastype:
                    if q in hastemp:
                        data[q2] = np.swapaxes(data[q2],1,2)
                        data[q2] = np.array(data[q2])[:,:,di]
                    else:
                        data[q2] = np.array(data[q2])[:,di]
                else:
                    if q in hastemp:
                        data[q2] = np.swapaxes(data[q2],0,1)
                        data[q2] = np.array(data[q2])[:,di]
                    else:
                        data[q2] = np.array(data[q2])[di]
            if q2 in units:
                data['meta']['units'][q2] = units[q2]

    if 'doping' in data:
        data['doping'] = np.array(data['doping'])[di]

    for c in conversions:
        if c in data:
            data[c] = np.multiply(data[c], conversions[c])

    return data

def boltztrap(filename, quantities=['temperature', 'doping', 'seebeck',
              'conductivity', 'electronic_thermal_conductivity'], doping='n'):
    """Loads BoltzTraP data from the tp boltztrap.hdf5 file.

    Includes unit conversion and outputs units (see tp.settings).

    Arguments
    ---------

        filename : str
            filepath.

        quantites : str or list, optional
            values to extract. Accepts boltztrap.hdf5 keys.
            Default: temperature, doping, seebeck, conductivity,
            electronic_thermal_conductivity.

        doping : str, optional
            doping.  Default: n.

    Returns
    -------

        dict
            extracted values.
    """

    import h5py

    # name conversions and abbreviations

    assert doping in ['n', 'p'], 'doping must be n or p'

    conversions = settings.boltztrap_conversions()
    bnames = settings.to_boltztrap()
    tnames = settings.to_tp()
    units = settings.units()
    if isinstance(quantities, str): quantities = quantities.split()
    quantities = [bnames[q] if q in bnames else q for q in quantities]

    # list of quantities dependant on doping and temperature
    hasdope = ['average_eff_mass', 'conductivity', 'fermi_level', 'seebeck',
               'power_factor', 'electronic_thermal_conductivity']
    hastemp = ['average_eff_mass', 'conductivity', 'fermi_level', 'seebeck',
               'power_factor', 'electronic_thermal_conductivity']

    # add dependant variables

    if 'doping' not in quantities:
        for q in quantities:
            if q in hasdope:
                quantities.append('doping')
                break
    if 'temperature' not in quantities:
        for q in quantities:
            if q in hastemp:
                quantities.append('temperature')
                break

    # load data

    with h5py.File(filename, 'r') as f:
        data = {'meta': {'electronic_source': 'boltztrap',
                         'units':             {}}}
        for q in quantities:
            assert q in f, '{} unrecognised. Quantity must be in {} or {}.'.format(
                            q, ', '.join(list(f)[:-1]), list(f)[-1])
            q2 = tnames[q] if q in tnames else q
            if q in hasdope:
                data[q2] = f[q][doping][()]
            else:
                data[q2] = f[q][()]
            if q2 in units:
                data['meta']['units'][q2] = units[q2]

    for c in conversions:
        if c in data:
            data[c] = np.multiply(data[c], conversions[c])

    return data

def phono3py(filename, quantities=['kappa', 'temperature']):
    """Loads Phono3py data.

    Can also calculate lifetimes, mean free paths and occupations.
    Includes unit conversions and outputs units for all the data (see
    tp.settings). Also corrects mode_kappa for different phono3py
    versions.

    Arguments
    ---------

        filename : str
            filepath.

        quantities : str or list, optional
            values to extract. Accepts Phono3py keys, lifetime,
            mean_free_path and occupation. Default: kappa, temperature.

    Returns
    -------

        dict
            output data.
    """

    import h5py

    # name conversions and abbreviations

    conversions = settings.phono3py_conversions()
    pnames = settings.to_phono3py()
    tnames = settings.to_tp()
    units = settings.units()
    if isinstance(quantities, str): quantities = quantities.split()
    quantities = [pnames[q] if q in pnames else q for q in quantities]
    subs = {'dispersion': 'qpoint',
            'waterfall':  'frequency',
            'wideband':   ['frequency', 'gamma', 'qpoint']}
    hast = ['gamma', 'heat_capacity', 'kappa', 'lifetime',
            'mean_free_path','mode_kappa', 'occupation']
    for i in range(len(quantities)):
        if quantities[i] in subs:
            quantities[i] = subs[quantities[i]]

    quantities = list(np.ravel(quantities))

    # add dependant variables

    if 'temperature' not in quantities:
        for q in quantities:
            if q in hast or (q in tnames and tnames[q] in hast):
                quantities.append('temperature')
                break

    # load and calculate data

<<<<<<< HEAD
    with h5py.File(filename, 'r') as f:
        data = {'meta': {'kappa_source': 'phono3py',
                         'units':        {}}}
        for q in quantities:
            assert q in f or q in ['lifetime', 'mean_free_path', 'occupation'], \
               '{} unrecognised. Quantity must be {}, lifetime, mean_free_path ' \
               'or occupation'.format(q, ', '.join(f))
            q2 = tnames[q] if q in tnames else q
            if q in f:
                data[q2] = f[q][()]
            elif q in ['lifetime', 'mean_free_path']:
                data['lifetime'] = np.reciprocal(np.multiply(2 * 2 * np.pi,
                                                             f['gamma'][()]))
                data['lifetime'] = np.where(np.isinf(data['lifetime']), 0,
                                            data['lifetime'])
                if q == 'mean_free_path':
                    data[q] = np.multiply(np.transpose([data['lifetime'],] * 3,
                                                        (1, 2, 3, 0)),
                                          f['group_velocity'][()])
            elif q == 'occupation':
                from tp.calculate import be_occupation as occupation
                data[q] = [occupation(f['frequency'][()], t)
                            for t in f['temperature'][()]]
            if q2 in units:
                data['meta']['units'][q2] = units[q2]
=======
    data = h5py.File(filename, 'r')

    data2 = {'meta': {'kappa_source': 'phono3py',
                      'units':        {}}}
    for q in quantities:
        assert q in data or q in ['lifetime', 'mean_free_path', 'occupation'], \
           '{} unrecognised. Quantity must be {}, lifetime, mean_free_path ' \
           'or occupation'.format(q, ', '.join(data))
        q2 = tnames[q] if q in tnames else q
        if q in data:
            data2[q2] = data[q][()]
        elif q in ['lifetime', 'mean_free_path']:
            data2['lifetime'] = np.reciprocal(np.multiply(2 * 2 * np.pi,
                                              data['gamma'][()]))
            data2['lifetime'] = np.where(np.isinf(data2['lifetime']), 0,
                                         data2['lifetime'])
            if q == 'mean_free_path':
                data2[q] = np.multiply(np.transpose([data2['lifetime'],] * 3,
                                                    (1, 2, 3, 0)),
                                       data['group_velocity'][()])
        elif q == 'occupation':
            from tp.calculate import be_occupation as occupation
            data2[q] = [occupation(data['frequency'][()], t)
                        for t in data['temperature'][()]]
        if q2 in units:
            data2['meta']['units'][q2] = units[q2]

    # write calculated data (loath to mess with original file)
    for write, q in zip([write_lifetime, write_mfp, write_occupation],
                        ['lifetime', 'mean_free_path', 'occupation']):
        if write and q in quantities:
            data3 = h5py.File('{}-{}'.format(q, filename), 'w')
            for q2 in [q, 'temperature', 'qpoint']:
                data3.create_dataset(q2, np.shape(data2[q2]), data=data2[q2])
            data3.close()
>>>>>>> 10ae7a40

    # check mode_kappa and correct for certain phono3py versions
        if 'mode_kappa' in data:
            try:
                k = round(f['kappa'][()][-1][0], 3)
                mk = round(f['mode_kappa'][()][-1][:,:,0].sum(axis=1).sum(), 3)
                if k != mk:
                    raise Exception('The sum of mode_kappa does not equal kappa.\n '
                                    'kappa={:.3f}; sum(mode_kappa)={:.3f}.'.format(
                                                                            k, mk))
            except Exception:
                mk2 = np.divide(f['mode_kappa'][()], np.prod(f['mesh'][()][:]))
                k = round(f['kappa'][()][-1][0], 3)
                mk = round(mk2[-1][:,:,0].sum(axis=1).sum(), 3)
                if k != mk:
                    raise Exception('Mode kappa has been divided by the mesh, but '
                                    'the sum of mode_kappa does not equal kappa.\n '
                                    'kappa={:.3f}; sum(mode_kappa)={:.3f}.'.format(
                                                                            k, mk))
                else:
                    data['mode_kappa'] = np.divide(data['mode_kappa'],
                                                   np.prod(f['mesh'][()][:]))

    for c in conversions:
        if c in data:
            data[c] = np.multiply(data[c], conversions[c])

    return data

def phonopy_dispersion(filename, xdata=None):
    """Loads phonopy dispersion, and can scale the x values.

    Scaling the x values is necessary to plot multiple dispersions on
    the same axes.

    Arguments
    ---------

        filename : str
            filepath.

        xdata : dict, optional
            data for the dispersion to scale this to. Should have the
            same path, must have the same number of labels. Not
            necessary if using tp.plot.phonons.add_multi. Default: None.

    Returns
    -------

        dict
            dispersion data.
    """

    import yaml

    # load data

    with open(filename, 'r') as f:
        data = yaml.safe_load(f)

    x = [d['distance'] for d in data['phonon']]
    qp = [q['q-position'] for q in data['phonon']]
    d2, ticks = get_path(data)
    eigs = [[b['frequency'] for b in p['band']] for p in data['phonon']]

    # scale data to other path

    if xdata is not None:
        d1 = xdata['tick_position']
        n = 0
        for i, d0 in enumerate(x):
            while n <= len(d2) and not (d0 >= d2[n] and d0 <= d2[n+1]):
                n += 1
            x[i] = d1[n] + ((d0 - d2[n]) * (d1[n+1] - d1[n]) / \
                                           (d2[n+1] - d2[n]))
    else:
        d1 = d2

    conversions = settings.phonopy_conversions()
    if 'frequency' in conversions:
        eigs *= conversions['frequency']

    units = tp.settings.units()
    data2 = {'x':             x,
             'qpoint':        qp,
             'frequency':     eigs,
             'tick_position': d1,
             'tick_label':    ticks,
             'meta':
                 {'phonon_dispersion_source': 'phonopy',
                     'units': {'frequency': units['frequency']}}}

    return data2

def phonopy_dos(filename, poscar='POSCAR', atoms=None):
    """Loads phonopy DoS and collates data per atom and as a total.

    By default reads atom names from a POSCAR, but can be overridden to
    allow for separation of environments.

    Arguments
    ---------

        filename : str
            path to phonopy projected_dos.dat or similar.
        poscar : str, optional
            path to POSCAR. Ignored if atoms specified. Default: POSCAR.
        atoms : str or array-like, optional
            atoms in POSCAR order. Atom names can be repeated, in which
            case their contributions are summed. Numbers can indicate
            repetition in the manner of a chemical formula, so the
            following are all acceptable and equivalent: "Ba 1 Sn 2 O 3",
            "Ba Sn Sn O O O", "Ba Sn O 3". Different environments can be
            distinguised with different atom names.
            Default: read from POSCAR.

    Returns
    -------

        dict
            frequency, DoS per atom and total.
    """

    # load data

    data = np.transpose(np.loadtxt(filename))
    units = tp.settings.units()
    data2 = {'frequency': data[0],
             'meta':      {'phonon_dos_source': 'phonopy',
                           'units': {'frequency': units['frequency']}}}

    conversions = settings.phonopy_conversions()
    if 'frequency' in conversions:
        data2['frequency'] *= conversions['frequency']

    if atoms is None:
        from pymatgen.io.vasp.inputs import Poscar
        poscar = Poscar.from_file(poscar, check_for_POTCAR=False,
                                  read_velocities=False).as_dict()
        atoms = [p['label'] for p in poscar['structure']['sites']]
    elif isinstance(atoms, str):
        atoms = atoms.split()

    # combine atoms contributions

    i = 0
    n = 1
    while i < len(atoms):
        try:
            atoms[i+1] = int(atoms[i+1])
            if atoms[i] in data2:
                data2[atoms[i]] += np.sum(data[n:n+atoms[i+1]], axis=0)
            else:
                data2[atoms[i]] = np.sum(data[n:n+atoms[i+1]], axis=0)
            n += atoms[i+1]
            i += 2
        except Exception:
            if atoms[i] in data2:
                data2[atoms[i]] += data[n]
            else:
                data2[atoms[i]] = data[n]
            n += 1
            i += 1

    data2['total'] = np.sum(data[1:], axis=0)

    return data2

def get_path(yamldata):
    """Extracts the path from a phonopy yaml.

    Works for the old and new phonopy and sumo yaml files.

    Arguments
    ---------

        yamldata : dict
            raw phonopy dispersion data (i.e. from yaml.safe_load).

    Returns
    -------

        list
            x tick ordinates.
        list
            x tick labels.
    """

    tickindex = [1]
    tickindex.extend(np.cumsum(yamldata['segment_nqpoint']))
    tickpos = [yamldata['phonon'][i-1]['distance'] for i in tickindex]

    try: # old phonopy
        ticks = [i[0] for i in yamldata['labels']]
        ticks.append(yamldata['labels'][-1][1])
    except: # new phonopy/ sumo
        ticks = [yamldata['phonon'][i - 1]['label'] for i in tickindex]
    ticks = ['$\mathregular{\Gamma}$' if i == 'G' or 'gamma' in i.lower() else
             '$\mathregular{{{}}}$'.format(i.strip('$')) for i in ticks]

    return tickpos, ticks<|MERGE_RESOLUTION|>--- conflicted
+++ resolved
@@ -415,7 +415,6 @@
 
     # load and calculate data
 
-<<<<<<< HEAD
     with h5py.File(filename, 'r') as f:
         data = {'meta': {'kappa_source': 'phono3py',
                          'units':        {}}}
@@ -441,45 +440,8 @@
                             for t in f['temperature'][()]]
             if q2 in units:
                 data['meta']['units'][q2] = units[q2]
-=======
-    data = h5py.File(filename, 'r')
-
-    data2 = {'meta': {'kappa_source': 'phono3py',
-                      'units':        {}}}
-    for q in quantities:
-        assert q in data or q in ['lifetime', 'mean_free_path', 'occupation'], \
-           '{} unrecognised. Quantity must be {}, lifetime, mean_free_path ' \
-           'or occupation'.format(q, ', '.join(data))
-        q2 = tnames[q] if q in tnames else q
-        if q in data:
-            data2[q2] = data[q][()]
-        elif q in ['lifetime', 'mean_free_path']:
-            data2['lifetime'] = np.reciprocal(np.multiply(2 * 2 * np.pi,
-                                              data['gamma'][()]))
-            data2['lifetime'] = np.where(np.isinf(data2['lifetime']), 0,
-                                         data2['lifetime'])
-            if q == 'mean_free_path':
-                data2[q] = np.multiply(np.transpose([data2['lifetime'],] * 3,
-                                                    (1, 2, 3, 0)),
-                                       data['group_velocity'][()])
-        elif q == 'occupation':
-            from tp.calculate import be_occupation as occupation
-            data2[q] = [occupation(data['frequency'][()], t)
-                        for t in data['temperature'][()]]
-        if q2 in units:
-            data2['meta']['units'][q2] = units[q2]
-
-    # write calculated data (loath to mess with original file)
-    for write, q in zip([write_lifetime, write_mfp, write_occupation],
-                        ['lifetime', 'mean_free_path', 'occupation']):
-        if write and q in quantities:
-            data3 = h5py.File('{}-{}'.format(q, filename), 'w')
-            for q2 in [q, 'temperature', 'qpoint']:
-                data3.create_dataset(q2, np.shape(data2[q2]), data=data2[q2])
-            data3.close()
->>>>>>> 10ae7a40
-
-    # check mode_kappa and correct for certain phono3py versions
+
+        # check mode_kappa and correct for certain phono3py versions
         if 'mode_kappa' in data:
             try:
                 k = round(f['kappa'][()][-1][0], 3)
