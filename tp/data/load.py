--- conflicted
+++ resolved
@@ -1,951 +1,936 @@
-"""Data loading tools.
-
-Loads data from codes into a dictionary, with units and array structures
-standardised. Also adds a ``meta`` subdictionary, which contains units,
-array dimensions and the data source.
-
-Functions
----------
-
-    amset:
-        from the amset transport json.
-    amset_mesh:
-        from the amset mesh h5.
-    boltztrap:
-        from the tp boltztrap hdf5.
-    phono3py:
-        from the phono3py kappa hdf5.
-    phonopy_dispersion:
-        from the phonopy or sumo band.yaml.
-    phonopy_dos:
-        from the phonopy projected_dos.dat.
-
-    get_path:
-        gets high path from phonopy dispersion data.
-"""
-
-import numpy as np
-import tp
-from tp import settings
-
-def amset(filename, quantities='all', doping='n'):
-    """Loads AMSET transport data from json.
-
-    Includes unit conversion and outputs units (see tp.settings).
-    Swaps temperature and doping indices so temperature is first, for
-    consistency with other codes, and mobility is formatted as an array,
-    like scattering_rates is in the mesh.h5 file. Maintains basic
-    compatibility with amset 0.1.
-
-    Arguments
-    ---------
-
-        filename : str
-            amset transport json filepath.
-
-        quantites : str or list, optional
-            values to extract. Accepts AMSET keys and power_factor.
-            All loads the whole file, power factor can be added if it
-            is not in the file. Loads dependent properties.
-            Default: all.
-        doping : str, optional
-            doing type (n or p). If there is more than one, defaults to
-            n, else this is ignored.
-
-    Returns
-    -------
-
-        dict
-            extracted values.
-    """
-
-    import json
-
-    # name conversions and abbreviations
-
-    aconversions = settings.amset_conversions()
-    conversions = settings.conversions()
-    anames = settings.to_amset()
-    tnames = settings.to_tp()
-    units = settings.units()
-    dimensions = settings.dimensions()
-    if isinstance(quantities, str): quantities = quantities.split()
-    quantities = [anames[q] if q in anames else q for q in quantities]
-
-    # quantities derived from those in the file
-    derived = {'power_factor': ['conductivity', 'seebeck']}
-
-    # add dependent variables
-    for d in ['doping', 'temperatures']:
-        if d not in quantities:
-            for q in quantities:
-                if q in tnames:
-                    q = tnames[q]
-                if q in dimensions and \
-                   (d in dimensions[q] or (d in tnames and tnames[d] in dimensions[q])):
-                    quantities.append(d)
-                    break
-    for q in derived:
-        if q in quantities:
-            for q2 in derived[q]:
-                if q2 not in quantities:
-                    quantities.append(q2)
-
-    # load data
-
-    with open(filename) as f:
-        data = json.load(f)
-    if 'all' in quantities:
-        if 'power_factor' in quantities:
-            quantities = [*data.keys(), 'power_factor']
-        else:
-            quantities = list(data.keys())
-
-    if 'doping' in quantities:
-        if 'data' in data['doping']:
-            d = np.array(data['doping']['data'])
-        else:
-            d = np.array(data['doping'])
-        if (d < 0).all():
-            doping = 'n'
-            di = np.where(d < 0)[0]
-        elif (d > 0).all():
-            doping = 'p'
-            di = np.where(d > 0)[0]
-        elif doping == 'n':
-            di = np.where(d < 0)[0]
-        elif doping == 'p':
-            di = np.where(d > 0)[0]
-
-    data2 = {'meta': {'doping_type':       doping,
-                      'electronic_source': 'amset',
-                      'units':             {},
-                      'dimensions':        {}}}
-    for q in quantities:
-        if q in derived:
-            continue
-        qs = [*list(data), *list(derived)]
-        assert q in data, \
-               '{} unrecognised. Quantity must be in {} or {}.'.format(q,
-               ', '.join(qs[:-1]), qs[-1])
-        q2 = tnames[q] if q in tnames else q
-        # compatibility with previous version
-        if isinstance(data[q], dict) and 'data' in data[q]:
-            data2[q2] = data[q]['data']
-        else:
-            data2[q2] = data[q]
-        if q2 in dimensions and 'doping' in dimensions[q2]:
-            # temperature index first for consistency with other codes
-            # With the latest version of resolve, this is unneccessary 
-            # Should it be removed?
-            if 'stype' in dimensions[q2]:
-                for t in data2[q2]:
-                    data2[q2][t] = np.array(data2[q2][t])[di]
-                    if 'temperature' in dimensions[q2]:
-                        data2[q2][t] = np.swapaxes(data2[q2][t],0,1)
-            else:
-                data2[q2] = np.array(data2[q2])[di]
-                if 'temperature' in dimensions[q2]:
-                    data2[q2] = np.swapaxes(data2[q2],0,1)
-        if q2 in dimensions and 'stype' in dimensions[q2]:
-            if q2 == 'mobility':
-                data[q2]['Total'] = data[q2].pop('overall')
-            if 'stype' not in data2:
-                data2['stype'] = list(data[q].keys())
-            # for consistency with the format in the mesh data
-            data2[q2] = [data2[q2][l] for l in data2['stype']]
-        if q2 in units:
-            data2['meta']['units'][q2] = units[q2]
-        if q2 in dimensions:
-            data2['meta']['dimensions'][q2] = dimensions[q2]
-
-    if 'doping' in data2:
-        data2['doping'] = np.array(data2['doping'])[di]
-
-    for c in aconversions:
-        if c in data2:
-            data2[c] = np.multiply(data2[c], float(aconversions[c]))
-
-    if 'power_factor' in quantities:
-        data2 = tp.calculate.power_factor_fromdict(data2)
-
-    for c in conversions:
-        if c in data2:
-            data2[c] = np.multiply(data2[c], float(conversions[c]))
-
-    return data2
-
-def amset_mesh(filename, quantities='all', doping='n', spin='avg'):
-    """Loads AMSET mesh data from h5.
-
-    Can also weight rates. Includes unit conversion and outputs units
-    (see tp.settings). Swaps temperature and doping indices so
-    temperature is first, for consistency with other codes.
-
-    Arguments
-    ---------
-
-        filename : str
-            amset mesh h5 filepath.
-
-        quantites : str or list, optional
-            values to extract. Accepts AMSET keys, without spin
-            channels, which are dealt with in the spin variable.
-            Also accepts ibz_weights, the weights of the irreducible
-            k-points, fd_weights, the weights of the energies wrt the
-            derivative of the Fermi-Dirac distribution, weighted_rates,
-            scattering_rates weighted by fd_weights and averaged over
-            kpoints and occupation, the Fermi-Dirac occupation.
-            "all" loads all quantities in the file, which does not
-            include ibz_weights, fd_weights, weighted_rates or
-            occupation. Loads dependent properties. Default: all.
-
-        doping : str, optional
-            doing type (n or p). If there is more than one, defaults to
-            n, else this is ignored.
-
-        spin : str, optional
-            spin. Accepts up, down or avg. If avg and there is only one
-            spin channel, selects that, else averages both. If avg,
-            assumes non-spin separated bands and so multiplies occupation
-            by 2. Default: avg.
-
-    Returns
-    -------
-
-        dict
-            extracted values.
-    """
-
-    import h5py
-
-    # name conversions and abbreviations
-
-    aconversions = settings.amset_conversions()
-    conversions = settings.conversions()
-    anames = settings.to_amset()
-    tnames = settings.to_tp()
-    units = settings.units()
-    dimensions = settings.dimensions()
-    dimensions['occupation'] = ['temperature', 'doping', 'kpoint', 'band']
-    if isinstance(quantities, str): quantities = quantities.split()
-    quantities = [anames[q] if q in anames else q for q in quantities]
-
-    # list of abbriviations and dependent quantites
-<<<<<<< HEAD
-    subs = {'weights':        ['ibz_weights', 'fd_weights'],
-            'weighted_rates': ['scattering_rates', 'weighted_rates'],
-            'mean_free_path': ['scattering_rates', 'velocities', 'mean_free_path'],
-            'weighted_mfp':   ['scattering_rates', 'velocities', 'mean_free_path', 'weighted_mfp']}
-    hasspin = ['energies', 'vb_index', 'scattering_rates', 'velocities']
-=======
-    subs = {'weights': ['ibz_weights', 'fd_weights'],
-            'weighted_rates': ['scattering_rates', 'weighted_rates'],
-            'occupation': ['energies', 'fermi_levels', 'occupation']}
-    hasspin = ['energies', 'vb_idx', 'scattering_rates', 'velocities']
->>>>>>> 2611408e
-
-    l = len(quantities)
-    i = 0
-    while i < l:
-        if quantities[i] in subs:
-            quantities.extend(subs[quantities[i]])
-            del quantities[i]
-            l -= 1
-        else:
-            i += 1
-
-    # add dependent variables
-
-    for d in ['doping', 'ir_kpoints', 'temperatures', 'scattering_labels']:
-        if d not in quantities:
-            for q in quantities:
-                if q in tnames:
-                    q = tnames[q]
-                if q in dimensions and \
-                   (d in dimensions[q] or (d in tnames and tnames[d] in dimensions[q])):
-                    quantities.append(d)
-                    break
-
-    if 'temperatures' in quantities:
-        quantities.insert(0, quantities.pop(quantities.index('temperatures')))
-
-    # load data
-
-    def resolve_spin(data, q, spin):
-        """Resolves spin in AMSET.
-
-        Either returns the up or down value, or averages them.
-
-        Arguments
-        ---------
-
-        data : dict
-            data dictionary from AMSET.
-        q : str
-            quantity to resolve
-        spin : str
-            spin to use. Must be up, down or average.
-
-        Returns
-        -------
-
-        array
-            resolved data
-        """
-
-        if spin in ['avg', 'average']:
-            resolved = np.average([data['{}_up'.format(q)][()],
-                                   data['{}_down'.format(q)][()]], axis=0)
-        elif spin in ['up', 'down']:
-            resolved = data['{}_{}'.format(q, spin)][()]
-        else:
-            raise Exception('spin must be up or down or average')
-
-        return resolved
-
-    with h5py.File(filename, 'r') as f:
-        if 'all' in quantities:
-            q2 = quantities
-            quantities = list(f.keys())
-            for q in ['ibz_weights', 'fd_weights', 'weighted_rates', 'occupation']:
-                if q in q2:
-                    quantities.append(q)
-        if 'doping' in quantities:
-            d = np.array(f['doping'][()])
-            if (d < 0).all():
-                doping = 'n'
-                di = np.where(d < 0)[0]
-            elif (d > 0).all():
-                doping = 'p'
-                di = np.where(d > 0)[0]
-            elif doping == 'n':
-                di = np.where(d < 0)[0]
-            elif doping == 'p':
-                di = np.where(d > 0)[0]
-
-        # spin2 so if avg selected doubles occupation
-        if spin in ['avg', 'average']:
-            if 'energies_up' in f and 'energies_down' in f:
-                spin2 = 'avg'
-            elif 'energies_up' in f:
-                spin2 = 'up'
-            elif 'energies_down' in f:
-                spin2 = 'down'
-
-        data = {'meta': {'doping_type':       doping,
-                         'electronic_source': 'amset',
-                         'spin':              spin,
-                         'units':             {},
-                         'dimensions':        {}}}
-        for q in quantities:
-            q2 = tnames[q] if q in tnames else q
-            if q in hasspin:
-                data[q2] = resolve_spin(f, q, spin2)
-            elif q in f:
-                data[q2] = f[q][()]
-<<<<<<< HEAD
-            elif q not in ['ibz_weights', 'fd_weights', 'weighted_rates',
-                           'mean_free_path', 'weighted_mfp']:
-                raise Exception('{} unrecognised. Quantity must be {}, '
-                                'ibz_weights, fd_weights, weighted_rates, '
-                                'mean_free_path or weighted_mfp.'
-=======
-            elif q not in ['ibz_weights', 'fd_weights', 'weighted_rates', 'occupation']:
-                raise Exception('{} unrecognised. Quantity must be {}, '
-                                'ibz_weights, fd_weights, weighted_rates or occupation'
->>>>>>> 2611408e
-                                ''.format(q, ', '.join(f)))
-            if q == 'scattering_rates':
-                data[q2] = [*list(data[q2]), list(np.sum(data[q2], axis=0))]
-            if q in ['ibz_weights', 'weighted_rates', 'weighted_mfp']:
-                _, data['ibz_weights'] = np.unique(f['ir_to_full_kpoint_mapping'],
-                                                   return_counts=True)
-            if q in ['fd_weights', 'weighted_rates', 'weighted_mfp']:
-                e = resolve_spin(f, 'energies', spin)
-                data['fd_weights'] = -tp.calculate.dfdde(e, f['fermi_levels'],
-                                                         f['temperatures'],
-                                                         f['doping'],
-                                                         amset_order=True)
-            if q in ['mean_free_path', 'weighted_mfp']:
-                data['velocities'] = np.array(data['velocities'])
-                data['scattering_rates'] = np.array(data['scattering_rates'])
-                data['mean_free_path'] = data['velocities'][None, None, None, :, :, :] / \
-                                         data['scattering_rates'][:, :, :, :, :, None]
-            if q in ['weighted_rates', 'weighted_mfp']:
-                data['total_weights'] = data['fd_weights'] * data['ibz_weights']
-                data['normalised_weights'] = data['total_weights'] / \
-                                             np.sum(data['total_weights'],
-                                                    axis=(2,3))[:,:,None,None]
-            if q =='weighted_rates':
-                from copy import deepcopy
-                rates = np.array(deepcopy(data['scattering_rates']))
-                rates[rates > 1e20] = 1e15
-                data[q2] = rates * data['normalised_weights']
-                data[q2] = data[q2].sum(axis=(3,4))
-<<<<<<< HEAD
-            if q == 'weighted_mfp':
-                data[q2] = data['mean_free_path'] * \
-                           data['normalised_weights'][None, :, :, :, :, None]
-                data[q2] = data[q2].sum(axis=(3,4))
-=======
-            if q == 'occupation':
-                data['occupation'] = tp.calculate.fd_occupation(
-                                     data['energy'], data['temperature'],
-                                     data['fermi_level'])
-                if spin in ['avg', 'average']:
-                    data['occupation'] *= 2
->>>>>>> 2611408e
-
-        for q2 in data:
-            q = anames[q2] if q2 in anames else q2
-            if q2 in dimensions and 'doping' in dimensions[q2]:
-                # temperature in first index for consistency with other codes
-                if 'stype' in dimensions[q2]:
-                    if 'temperature' in dimensions[q2]:
-                        data[q2] = np.swapaxes(data[q2],1,2)
-                        data[q2] = np.array(data[q2])[:,:,di]
-                    else:
-                        data[q2] = np.array(data[q2])[:,di]
-                else:
-                    if 'temperature' in dimensions[q2]:
-                        data[q2] = np.swapaxes(data[q2],0,1)
-                        data[q2] = np.array(data[q2])[:,di]
-                    else:
-                        data[q2] = np.array(data[q2])[di]
-            if q2 in units:
-                data['meta']['units'][q2] = units[q2]
-            if q2 in dimensions:
-                data['meta']['dimensions'][q2] = dimensions[q2]
-
-    if 'doping' in data:
-        data['doping'] = np.array(data['doping'])[di]
-
-    if 'stype' in data:
-        data['stype'] = [l.decode('UTF-8') for l in data['stype']]
-        data['stype'].append('Total')
-
-    for c in aconversions:
-        if c in data:
-            data[c] = np.multiply(data[c], float(aconversions[c]))
-
-    for c in conversions:
-        if c in data:
-            data[c] = np.multiply(data[c], float(conversions[c]))
-
-    return data
-
-def boltztrap(filename, quantities='all', doping='n'):
-    """Loads BoltzTraP data from the tp boltztrap.hdf5 file.
-
-    Includes unit conversion and outputs units (see tp.settings).
-
-    Arguments
-    ---------
-
-        filename : str
-            boltztrap.hdf5 filepath.
-
-        quantites : str or list, optional
-            values to extract. Accepts boltztrap.hdf5 keys or all.
-            Default: all.
-
-        doping : str, optional
-            doping.  Default: n.
-
-    Returns
-    -------
-
-        dict
-            extracted values.
-    """
-
-    import h5py
-
-    # name conversions and abbreviations
-
-    assert doping in ['n', 'p'], 'doping must be n or p'
-
-    bconversions = settings.boltztrap_conversions()
-    conversions = settings.conversions()
-    bnames = settings.to_boltztrap()
-    tnames = settings.to_tp()
-    units = settings.units()
-    dimensions = settings.boltztrap_dimensions()
-    if isinstance(quantities, str): quantities = quantities.split()
-    if 'all' not in quantities:
-        quantities = [bnames[q] if q in bnames else q for q in quantities]
-
-        # add dependent variables
-
-        for d in ['doping', 'temperature']:
-            if d not in quantities:
-                for q in quantities:
-                    if q in tnames:
-                        q = tnames[q]
-                    if q in dimensions and \
-                       (d in dimensions[q] or (d in tnames and tnames[d] in dimensions[q])):
-                        quantities.append(d)
-                        break
-
-    # load data
-
-    with h5py.File(filename, 'r') as f:
-        if 'all' in quantities:
-            quantities = list(f.keys())
-            quantities.remove('meta')
-        data = {'meta': {'doping_type':       doping,
-                         'electronic_source': 'boltztrap',
-                         'units':             {},
-                         'dimensions':        {}}}
-        for q in quantities:
-            assert q in f, '{} unrecognised. Quantity must be in {} or {}.'.format(
-                            q, ', '.join(list(f)[:-1]), list(f)[-1])
-            q2 = tnames[q] if q in tnames else q
-            if q2 in dimensions and 'dtype' in dimensions[q2]:
-                data[q2] = f[q][doping][()]
-                dimensions[q2].remove('dtype')
-            else:
-                data[q2] = f[q][()]
-            if q2 in units:
-                data['meta']['units'][q2] = units[q2]
-            if q2 in dimensions:
-                data['meta']['dimensions'][q2] = dimensions[q2]
-
-    for c in bconversions:
-        if c in data:
-            data[c] = np.multiply(data[c], float(bconversions[c]))
-
-    for c in conversions:
-        if c in data:
-            data[c] = np.multiply(data[c], float(conversions[c]))
-
-    return data
-
-def phono3py(filename, quantities='all'):
-    """Loads Phono3py data from kappa hdf5.
-
-    Can also calculate lifetimes, mean free paths and occupations.
-    Includes unit conversions and outputs units and index order for all
-    the data (see tp.settings). Also corrects mode_kappa for different
-    phono3py versions. Also converts the default 6x1 direction matrices
-    into 3x3 ones for compatability with other codes.
-
-    Arguments
-    ---------
-
-        filename : str
-            phono3py kappa hdf5 filepath.
-
-        quantities : str or list, optional
-            values to extract. Accepts Phono3py keys, lifetime,
-            mean_free_path and occupation. 'all' loads all Phono3py
-            keys, but lifetime etc. must be loaded separately.
-            Default: all.
-
-    Returns
-    -------
-
-        dict
-            output data.
-    """
-
-    import h5py
-
-    # name conversions and abbreviations
-
-    pconversions = settings.phono3py_conversions()
-    conversions = settings.conversions()
-    pnames = settings.to_phono3py()
-    tnames = settings.to_tp()
-    units = settings.units()
-    dimensions = settings.dimensions()
-    if isinstance(quantities, str): quantities = quantities.split()
-    quantities = [pnames[q] if q in pnames else q for q in quantities]
-    subs = {'dispersion': ['qpoint'],
-            'waterfall':  ['frequency'],
-            'wideband':   ['frequency', 'gamma', 'qpoint']}
-
-    # quantities derived from those in the file
-    derived = {'lifetime': ['gamma'],
-               'mean_free_path': ['gamma', 'group_velocity'],
-               'occupation': ['frequency']}
-
-    for i in range(len(quantities)):
-        while True:
-            if quantities[i] in subs:
-                quantities.extend(subs[quantities[i]])
-                del quantities[i]
-            else:
-                break
-        
-    for q in derived:
-        if q in quantities:
-            for q2 in derived[q]:
-                if q2 not in quantities:
-                    quantities.append(q2)
-
-    quantities = list(np.ravel(quantities))
-
-    # add dependent variables
-
-    for d in ['temperature', 'qpoint']:
-        if d not in quantities:
-            for q in quantities:
-                if q in tnames:
-                    q = tnames[q]
-                if q in dimensions and d in dimensions[q]:
-                    quantities.append(d)
-                    break
-
-    # load and calculate data
-
-    with h5py.File(filename, 'r') as f:
-        if 'all' in quantities:
-            q2 = quantities
-            quantities = list(f.keys())
-            for q in derived:
-                if q in q2:
-                    quantities.append(q)
-        data = {'meta': {'kappa_source': 'phono3py',
-                         'units':        {},
-                         'dimensions':   {}}}
-        for q in quantities:
-            q2 = tnames[q] if q in tnames else q
-            if q2 in units:
-                data['meta']['units'][q2] = units[q2]
-            if q2 in dimensions:
-                data['meta']['dimensions'][q2] = dimensions[q2]
-            if q in derived:
-                continue
-            qs = [*list(f), *list(derived)]
-            assert q in f, \
-                   '{} unrecognised. Quantity must be in {} or {}.'.format(q,
-                   ', '.join(qs[:-1]), qs[-1])
-            data[q2] = f[q][()]
-            if q2 in dimensions:
-                for i, d in enumerate(dimensions[q2]):
-                    if d == 6:
-                        data[q2] = np.moveaxis(data[q2], i, 0)
-                        data[q2] = [[data[q2][0], data[q2][5], data[q2][4]],
-                                    [data[q2][5], data[q2][1], data[q2][3]],
-                                    [data[q2][4], data[q2][3], data[q2][2]]]
-                        data[q2] = np.moveaxis(data[q2], 0, i+1)
-                        data[q2] = np.moveaxis(data[q2], 0, i+1)
-                        dimensions[q2][i] = 3
-                        dimensions[q2].insert(i, 3)
-
-        # check mode_kappa and correct for certain phono3py versions
-        if 'mode_kappa' in data:
-            try:
-                k = round(f['kappa'][()][-1][0], 3)
-                mk = round(f['mode_kappa'][()][-1][:,:,0].sum(axis=1).sum(), 3)
-                if k != mk:
-                    raise ValueError('The sum of mode_kappa does not equal kappa.\n '
-                                     'kappa={:.3f}; sum(mode_kappa)={:.3f}.'.format(
-                                                                             k, mk))
-            except ValueError:
-                mk2 = np.divide(f['mode_kappa'][()], np.prod(f['mesh'][()][:]))
-                k = round(f['kappa'][()][-1][0], 3)
-                mk = round(mk2[-1][:,:,0].sum(axis=1).sum(), 3)
-                if k != mk:
-                    raise ValueError('Mode kappa has been divided by the mesh, but '
-                                     'the sum of mode_kappa does not equal kappa.\n '
-                                     'kappa={:.3f}; sum(mode_kappa)={:.3f}.'.format(
-                                                                             k, mk))
-                else:
-                    data['mode_kappa'] = np.divide(data['mode_kappa'],
-                                                   np.prod(f['mesh'][()][:]))
-
-    for c in pconversions:
-        if c in data:
-            data[c] = np.multiply(data[c], float(pconversions[c]))
-
-    if 'lifetime' in quantities or 'mean_free_path' in quantities:
-        data['lifetime'] = tp.calculate.lifetime(data['gamma'], use_tprc=False)
-        if 'mean_free_path' in quantities:
-            data['mean_free_path'] = tp.calculate.mfp(data['gamma'],
-                                                      data['group_velocity'],
-                                                      use_tprc=False)
-    if 'occupation' in quantities:
-        data['occupation'] = tp.calculate.be_occupation(data['frequency'],
-                                                        data['temperature'],
-                                                        use_tprc=False)
-
-    for c in conversions:
-        if c in data:
-            data[c] = np.multiply(data[c], float(conversions[c]))
-
-    return data
-
-def phonopy_dispersion(filename, xdata=None):
-    """Loads phonopy dispersion, and can scale the x values.
-
-    Scaling the x values is necessary to plot multiple dispersions on
-    the same axes.
-
-    Arguments
-    ---------
-
-        filename : str
-            phonopy or sumo band.yaml filepath.
-
-        xdata : dict, optional
-            data for the dispersion to scale this to. Should have the
-            same path, must have the same number of labels. Not
-            necessary if using tp.plot.phonons.add_multi. Default: None.
-
-    Returns
-    -------
-
-        dict
-            dispersion data.
-    """
-
-    import yaml
-
-    pconversions = settings.phonopy_conversions()
-    conversions = settings.conversions()
-
-    # load data
-
-    with open(filename, 'r') as f:
-        data = yaml.safe_load(f)
-
-    x = [d['distance'] for d in data['phonon']]
-    qp = [q['q-position'] for q in data['phonon']]
-    tickpos, ticks = get_path(data)
-    f = [[b['frequency'] for b in p['band']] for p in data['phonon']]
-
-    if xdata is not None:
-        # scale data to other path
-        x = scale_to_path(x, tickpos, xdata['tick_position'])
-        tickpos = xdata['tick_position']
-
-    units = tp.settings.units()
-    dimensions = settings.dimensions()
-    data2 = {'x':             x,
-             'qpoint':        qp,
-             'frequency':     f,
-             'tick_position': tickpos,
-             'tick_label':    ticks,
-             'meta':
-                 {'phonon_dispersion_source': 'phonopy',
-                  'units':      {'frequency': units['frequency']},
-                  'dimensions': {'frequency': dimensions['frequency']}}}
-
-    for c in pconversions:
-        if c in data2:
-            data2[c] = np.multiply(data2[c], float(pconversions[c]))
-
-    for c in conversions:
-        if c in data2:
-            data2[c] = np.multiply(data2[c], float(conversions[c]))
-
-    return data2
-
-def phonopy_dos(filename, poscar='POSCAR', atoms=None):
-    """Loads phonopy DoS and collates data per atom and as a total.
-
-    By default reads atom names from a POSCAR, but can be overridden to
-    allow for separation of environments.
-
-    Arguments
-    ---------
-
-        filename : str
-            path to phonopy projected_dos.dat or similar.
-        poscar : str, optional
-            path to POSCAR. Ignored if atoms specified. Default: POSCAR.
-        atoms : str or array-like, optional
-            atoms in POSCAR order. Atom names can be repeated, in which
-            case their contributions are summed. Numbers can indicate
-            repetition in the manner of a chemical formula, so the
-            following are all acceptable and equivalent: "Ba 1 Sn 2 O 3",
-            "Ba Sn Sn O O O", "Ba Sn O 3". Different environments can be
-            distinguised with different atom names.
-            Default: read from POSCAR.
-
-    Returns
-    -------
-
-        dict
-            frequency, DoS per atom and total.
-    """
-
-    # load data
-
-    data = np.transpose(np.loadtxt(filename))
-    pconversions = settings.phonopy_conversions()
-    conversions = settings.conversions()
-    units = tp.settings.units()
-    dimensions = settings.dimensions()
-    data2 = {'frequency': data[0],
-             'meta':      {'phonon_dos_source': 'phonopy',
-                           'units':      {'frequency': units['frequency']},
-                           'dimensions': {'frequency': dimensions['frequency']}}}
-
-    if atoms is None:
-        from pymatgen.io.vasp.inputs import Poscar
-        poscar = Poscar.from_file(poscar, check_for_POTCAR=False,
-                                  read_velocities=False).as_dict()
-        atoms = [p['label'] for p in poscar['structure']['sites']]
-    elif isinstance(atoms, str):
-        atoms = atoms.split()
-
-    # combine atoms contributions
-
-    i = 0
-    n = 1
-    while i < len(atoms):
-        try:
-            atoms[i+1] = int(atoms[i+1])
-            if atoms[i] in data2:
-                data2[atoms[i]] += np.sum(data[n:n+atoms[i+1]], axis=0)
-            else:
-                data2[atoms[i]] = np.sum(data[n:n+atoms[i+1]], axis=0)
-            n += atoms[i+1]
-            i += 2
-        except Exception:
-            if atoms[i] in data2:
-                data2[atoms[i]] += data[n]
-            else:
-                data2[atoms[i]] = data[n]
-            n += 1
-            i += 1
-
-    data2['total'] = np.sum(data[1:], axis=0)
-
-    for c in pconversions:
-        if c in data2:
-            data2[c] = np.multiply(data2[c], float(pconversions[c]))
-
-    for c in conversions:
-        if c in data2:
-            data2[c] = np.multiply(data2[c], float(conversions[c]))
-
-    return data2
-
-def phonopy_gruneisen(filename):
-    """Loads phonopy gruneisen data.
-
-    Does not load path data, but can load from files with a q-point
-    path, which will often be preferable if projecting onto a phonon
-    dispersion.
-
-    Arguments
-    ---------
-
-        filename : str
-            phonopy gruneisen.yaml filepath.
-
-    Returns
-    -------
-
-        dict
-            gruneisen data.
-    """
-
-    import yaml
-
-    pconversions = settings.phonopy_conversions()
-    conversions = settings.conversions()
-
-    # load data
-
-    with open(filename, 'r') as f:
-        data = yaml.safe_load(f)
-    
-    x = np.reshape([[q['distance'] for q in path['phonon']] for path in data['path']], (-1, 3))
-    qp = np.reshape([[q['q-position'] for q in path['phonon']] for path in data['path']], (-1, 3))
-    g = [[[band['gruneisen'] for band in q['band']] for q in path['phonon']] for path in data['path']]
-    g = np.reshape(g, (-1, np.shape(g)[-1]))
-
-    units = tp.settings.units()
-    dimensions = settings.dimensions()
-    data2 = {'x':             x,
-             'qpoint':        qp,
-             'gruneisen':     g,
-             'meta':
-                 {'gruneisen_source': 'phonopy',
-                  'units':      {'gruneisen': units['gruneisen']},
-                  'dimensions': {'gruneisen': dimensions['gruneisen']}}}
-
-    for c in pconversions:
-        if c in data2:
-            data2[c] = np.multiply(data2[c], float(pconversions[c]))
-
-    for c in conversions:
-        if c in data2:
-            data2[c] = np.multiply(data2[c], float(conversions[c]))
-
-    return data2
-
-def get_path(yamldata):
-    """Extracts the path from a phonopy yaml.
-
-    Works for the old and new phonopy and sumo yaml files.
-
-    Arguments
-    ---------
-
-        yamldata : dict
-            raw phonopy dispersion data (i.e. from yaml.safe_load).
-
-    Returns
-    -------
-
-        list
-            x tick ordinates.
-        list
-            x tick labels.
-    """
-
-    tickindex = [1]
-    tickindex.extend(np.cumsum(yamldata['segment_nqpoint']))
-    tickpos = [yamldata['phonon'][i-1]['distance'] for i in tickindex]
-
-    try: # old phonopy
-        ticks = [i[0] for i in yamldata['labels']]
-        ticks.append(yamldata['labels'][-1][1])
-    except: # new phonopy/ sumo
-        ticks = [yamldata['phonon'][i - 1]['label'] for i in tickindex]
-    ticks = ['$\mathregular{\Gamma}$' if i == 'G' or 'gamma' in i.lower() else
-             '$\mathregular{{{}}}$'.format(i.strip('$')) for i in ticks]
-
-    return tickpos, ticks
-
-def scale_to_path(x, tickpos, scalepos):
-    """Scales data to a path.
-
-    Useful to make different phonopy runs fit together or to map
-    gruneisen data on a phonon dispersion.
-
-    Arguments
-    ---------
-
-        x : list
-            wavevector ordinates.
-        tickpos : list
-            tick wavevectors for scaling.
-        scalepos : list
-            scale tick wavevectors.
-
-    Returns
-    -------
-
-        list
-            wavevector ordinates.
-    """
-
-    n = 0
-    # for each x, while within data and between two high-symmetry
-    # points, interpolate onto scale data
-    for i in range(len(x)):
-        while n <= len(tickpos) and \
-              not (x[i] >= tickpos[n] and x[i] <= tickpos[n+1]):
-            n += 1
-        x[i] = scalepos[n] + ((x[i] - tickpos[n]) * (scalepos[n+1] - scalepos[n]) / \
-                             (tickpos[n+1] - tickpos[n]))
-
-    return x
+"""Data loading tools.
+
+Loads data from codes into a dictionary, with units and array structures
+standardised. Also adds a ``meta`` subdictionary, which contains units,
+array dimensions and the data source.
+
+Functions
+---------
+
+    amset:
+        from the amset transport json.
+    amset_mesh:
+        from the amset mesh h5.
+    boltztrap:
+        from the tp boltztrap hdf5.
+    phono3py:
+        from the phono3py kappa hdf5.
+    phonopy_dispersion:
+        from the phonopy or sumo band.yaml.
+    phonopy_dos:
+        from the phonopy projected_dos.dat.
+
+    get_path:
+        gets high path from phonopy dispersion data.
+"""
+
+import numpy as np
+import tp
+from tp import settings
+
+def amset(filename, quantities='all', doping='n'):
+    """Loads AMSET transport data from json.
+
+    Includes unit conversion and outputs units (see tp.settings).
+    Swaps temperature and doping indices so temperature is first, for
+    consistency with other codes, and mobility is formatted as an array,
+    like scattering_rates is in the mesh.h5 file. Maintains basic
+    compatibility with amset 0.1.
+
+    Arguments
+    ---------
+
+        filename : str
+            amset transport json filepath.
+
+        quantites : str or list, optional
+            values to extract. Accepts AMSET keys and power_factor.
+            All loads the whole file, power factor can be added if it
+            is not in the file. Loads dependent properties.
+            Default: all.
+        doping : str, optional
+            doing type (n or p). If there is more than one, defaults to
+            n, else this is ignored.
+
+    Returns
+    -------
+
+        dict
+            extracted values.
+    """
+
+    import json
+
+    # name conversions and abbreviations
+
+    aconversions = settings.amset_conversions()
+    conversions = settings.conversions()
+    anames = settings.to_amset()
+    tnames = settings.to_tp()
+    units = settings.units()
+    dimensions = settings.dimensions()
+    if isinstance(quantities, str): quantities = quantities.split()
+    quantities = [anames[q] if q in anames else q for q in quantities]
+
+    # quantities derived from those in the file
+    derived = {'power_factor': ['conductivity', 'seebeck']}
+
+    # add dependent variables
+    for d in ['doping', 'temperatures']:
+        if d not in quantities:
+            for q in quantities:
+                if q in tnames:
+                    q = tnames[q]
+                if q in dimensions and \
+                   (d in dimensions[q] or (d in tnames and tnames[d] in dimensions[q])):
+                    quantities.append(d)
+                    break
+    for q in derived:
+        if q in quantities:
+            for q2 in derived[q]:
+                if q2 not in quantities:
+                    quantities.append(q2)
+
+    # load data
+
+    with open(filename) as f:
+        data = json.load(f)
+    if 'all' in quantities:
+        if 'power_factor' in quantities:
+            quantities = [*data.keys(), 'power_factor']
+        else:
+            quantities = list(data.keys())
+
+    if 'doping' in quantities:
+        if 'data' in data['doping']:
+            d = np.array(data['doping']['data'])
+        else:
+            d = np.array(data['doping'])
+        if (d < 0).all():
+            doping = 'n'
+            di = np.where(d < 0)[0]
+        elif (d > 0).all():
+            doping = 'p'
+            di = np.where(d > 0)[0]
+        elif doping == 'n':
+            di = np.where(d < 0)[0]
+        elif doping == 'p':
+            di = np.where(d > 0)[0]
+
+    data2 = {'meta': {'doping_type':       doping,
+                      'electronic_source': 'amset',
+                      'units':             {},
+                      'dimensions':        {}}}
+    for q in quantities:
+        if q in derived:
+            continue
+        qs = [*list(data), *list(derived)]
+        assert q in data, \
+               '{} unrecognised. Quantity must be in {} or {}.'.format(q,
+               ', '.join(qs[:-1]), qs[-1])
+        q2 = tnames[q] if q in tnames else q
+        # compatibility with previous version
+        if isinstance(data[q], dict) and 'data' in data[q]:
+            data2[q2] = data[q]['data']
+        else:
+            data2[q2] = data[q]
+        if q2 in dimensions and 'doping' in dimensions[q2]:
+            # temperature index first for consistency with other codes
+            # With the latest version of resolve, this is unneccessary 
+            # Should it be removed?
+            if 'stype' in dimensions[q2]:
+                for t in data2[q2]:
+                    data2[q2][t] = np.array(data2[q2][t])[di]
+                    if 'temperature' in dimensions[q2]:
+                        data2[q2][t] = np.swapaxes(data2[q2][t],0,1)
+            else:
+                data2[q2] = np.array(data2[q2])[di]
+                if 'temperature' in dimensions[q2]:
+                    data2[q2] = np.swapaxes(data2[q2],0,1)
+        if q2 in dimensions and 'stype' in dimensions[q2]:
+            if q2 == 'mobility':
+                data[q2]['Total'] = data[q2].pop('overall')
+            if 'stype' not in data2:
+                data2['stype'] = list(data[q].keys())
+            # for consistency with the format in the mesh data
+            data2[q2] = [data2[q2][l] for l in data2['stype']]
+        if q2 in units:
+            data2['meta']['units'][q2] = units[q2]
+        if q2 in dimensions:
+            data2['meta']['dimensions'][q2] = dimensions[q2]
+
+    if 'doping' in data2:
+        data2['doping'] = np.array(data2['doping'])[di]
+
+    for c in aconversions:
+        if c in data2:
+            data2[c] = np.multiply(data2[c], float(aconversions[c]))
+
+    if 'power_factor' in quantities:
+        data2 = tp.calculate.power_factor_fromdict(data2)
+
+    for c in conversions:
+        if c in data2:
+            data2[c] = np.multiply(data2[c], float(conversions[c]))
+
+    return data2
+
+def amset_mesh(filename, quantities='all', doping='n', spin='avg'):
+    """Loads AMSET mesh data from h5.
+
+    Can also weight rates. Includes unit conversion and outputs units
+    (see tp.settings). Swaps temperature and doping indices so
+    temperature is first, for consistency with other codes.
+
+    Arguments
+    ---------
+
+        filename : str
+            amset mesh h5 filepath.
+
+        quantites : str or list, optional
+            values to extract. Accepts AMSET keys, without spin
+            channels, which are dealt with in the spin variable.
+            Also accepts ibz_weights, the weights of the irreducible
+            k-points, fd_weights, the weights of the energies wrt the
+            derivative of the Fermi-Dirac distribution, weighted_rates,
+            scattering_rates weighted by fd_weights and averaged over
+            kpoints and occupation, the Fermi-Dirac occupation.
+            "all" loads all quantities in the file, which does not
+            include ibz_weights, fd_weights, weighted_rates or
+            occupation. Loads dependent properties. Default: all.
+
+        doping : str, optional
+            doing type (n or p). If there is more than one, defaults to
+            n, else this is ignored.
+
+        spin : str, optional
+            spin. Accepts up, down or avg. If avg and there is only one
+            spin channel, selects that, else averages both. If avg,
+            assumes non-spin separated bands and so multiplies occupation
+            by 2. Default: avg.
+
+    Returns
+    -------
+
+        dict
+            extracted values.
+    """
+
+    import h5py
+
+    # name conversions and abbreviations
+
+    aconversions = settings.amset_conversions()
+    conversions = settings.conversions()
+    anames = settings.to_amset()
+    tnames = settings.to_tp()
+    units = settings.units()
+    dimensions = settings.dimensions()
+    dimensions['occupation'] = ['temperature', 'doping', 'kpoint', 'band']
+    if isinstance(quantities, str): quantities = quantities.split()
+    quantities = [anames[q] if q in anames else q for q in quantities]
+
+    # list of abbriviations and dependent quantites
+    subs = {'weights':        ['ibz_weights', 'fd_weights'],
+            'weighted_rates': ['scattering_rates', 'weighted_rates'],
+            'mean_free_path': ['scattering_rates', 'velocities', 'mean_free_path'],
+            'weighted_mfp':   ['scattering_rates', 'velocities', 'mean_free_path', 'weighted_mfp'],
+            'occupation':     ['energies', 'fermi_levels', 'occupation']}
+    hasspin = ['energies', 'vb_index', 'scattering_rates', 'velocities']
+
+    l = len(quantities)
+    i = 0
+    while i < l:
+        if quantities[i] in subs:
+            quantities.extend(subs[quantities[i]])
+            del quantities[i]
+            l -= 1
+        else:
+            i += 1
+
+    # add dependent variables
+
+    for d in ['doping', 'ir_kpoints', 'temperatures', 'scattering_labels']:
+        if d not in quantities:
+            for q in quantities:
+                if q in tnames:
+                    q = tnames[q]
+                if q in dimensions and \
+                   (d in dimensions[q] or (d in tnames and tnames[d] in dimensions[q])):
+                    quantities.append(d)
+                    break
+
+    if 'temperatures' in quantities:
+        quantities.insert(0, quantities.pop(quantities.index('temperatures')))
+
+    # load data
+
+    def resolve_spin(data, q, spin):
+        """Resolves spin in AMSET.
+
+        Either returns the up or down value, or averages them.
+
+        Arguments
+        ---------
+
+        data : dict
+            data dictionary from AMSET.
+        q : str
+            quantity to resolve
+        spin : str
+            spin to use. Must be up, down or average.
+
+        Returns
+        -------
+
+        array
+            resolved data
+        """
+
+        if spin in ['avg', 'average']:
+            resolved = np.average([data['{}_up'.format(q)][()],
+                                   data['{}_down'.format(q)][()]], axis=0)
+        elif spin in ['up', 'down']:
+            resolved = data['{}_{}'.format(q, spin)][()]
+        else:
+            raise Exception('spin must be up or down or average')
+
+        return resolved
+
+    with h5py.File(filename, 'r') as f:
+        if 'all' in quantities:
+            q2 = quantities
+            quantities = list(f.keys())
+            for q in ['ibz_weights', 'fd_weights', 'weighted_rates', 'occupation']:
+                if q in q2:
+                    quantities.append(q)
+        if 'doping' in quantities:
+            d = np.array(f['doping'][()])
+            if (d < 0).all():
+                doping = 'n'
+                di = np.where(d < 0)[0]
+            elif (d > 0).all():
+                doping = 'p'
+                di = np.where(d > 0)[0]
+            elif doping == 'n':
+                di = np.where(d < 0)[0]
+            elif doping == 'p':
+                di = np.where(d > 0)[0]
+
+        # spin2 so if avg selected doubles occupation
+        if spin in ['avg', 'average']:
+            if 'energies_up' in f and 'energies_down' in f:
+                spin2 = 'avg'
+            elif 'energies_up' in f:
+                spin2 = 'up'
+            elif 'energies_down' in f:
+                spin2 = 'down'
+
+        data = {'meta': {'doping_type':       doping,
+                         'electronic_source': 'amset',
+                         'spin':              spin,
+                         'units':             {},
+                         'dimensions':        {}}}
+        for q in quantities:
+            q2 = tnames[q] if q in tnames else q
+            if q in hasspin:
+                data[q2] = resolve_spin(f, q, spin2)
+            elif q in f:
+                data[q2] = f[q][()]
+            elif q not in ['ibz_weights', 'fd_weights', 'weighted_rates',
+                           'mean_free_path', 'weighted_mfp', 'occupation']:
+                raise Exception('{} unrecognised. Quantity must be {}, '
+                                'ibz_weights, fd_weights, weighted_rates, '
+                                'mean_free_path or weighted_mfp or occupation.'
+                                ''.format(q, ', '.join(f)))
+            if q == 'scattering_rates':
+                data[q2] = [*list(data[q2]), list(np.sum(data[q2], axis=0))]
+            if q in ['ibz_weights', 'weighted_rates', 'weighted_mfp']:
+                _, data['ibz_weights'] = np.unique(f['ir_to_full_kpoint_mapping'],
+                                                   return_counts=True)
+            if q in ['fd_weights', 'weighted_rates', 'weighted_mfp']:
+                e = resolve_spin(f, 'energies', spin)
+                data['fd_weights'] = -tp.calculate.dfdde(e, f['fermi_levels'],
+                                                         f['temperatures'],
+                                                         f['doping'],
+                                                         amset_order=True)
+            if q in ['mean_free_path', 'weighted_mfp']:
+                data['velocities'] = np.array(data['velocities'])
+                data['scattering_rates'] = np.array(data['scattering_rates'])
+                data['mean_free_path'] = data['velocities'][None, None, None, :, :, :] / \
+                                         data['scattering_rates'][:, :, :, :, :, None]
+            if q in ['weighted_rates', 'weighted_mfp']:
+                data['total_weights'] = data['fd_weights'] * data['ibz_weights']
+                data['normalised_weights'] = data['total_weights'] / \
+                                             np.sum(data['total_weights'],
+                                                    axis=(2,3))[:,:,None,None]
+            if q =='weighted_rates':
+                from copy import deepcopy
+                rates = np.array(deepcopy(data['scattering_rates']))
+                rates[rates > 1e20] = 1e15
+                data[q2] = rates * data['normalised_weights']
+                data[q2] = data[q2].sum(axis=(3,4))
+            if q == 'weighted_mfp':
+                data[q2] = data['mean_free_path'] * \
+                           data['normalised_weights'][None, :, :, :, :, None]
+                data[q2] = data[q2].sum(axis=(3,4))
+            if q == 'occupation':
+                data['occupation'] = tp.calculate.fd_occupation(
+                                     data['energy'], data['temperature'],
+                                     data['fermi_level'])
+                if spin in ['avg', 'average']:
+                    data['occupation'] *= 2
+
+        for q2 in data:
+            q = anames[q2] if q2 in anames else q2
+            if q2 in dimensions and 'doping' in dimensions[q2]:
+                # temperature in first index for consistency with other codes
+                if 'stype' in dimensions[q2]:
+                    if 'temperature' in dimensions[q2]:
+                        data[q2] = np.swapaxes(data[q2],1,2)
+                        data[q2] = np.array(data[q2])[:,:,di]
+                    else:
+                        data[q2] = np.array(data[q2])[:,di]
+                else:
+                    if 'temperature' in dimensions[q2]:
+                        data[q2] = np.swapaxes(data[q2],0,1)
+                        data[q2] = np.array(data[q2])[:,di]
+                    else:
+                        data[q2] = np.array(data[q2])[di]
+            if q2 in units:
+                data['meta']['units'][q2] = units[q2]
+            if q2 in dimensions:
+                data['meta']['dimensions'][q2] = dimensions[q2]
+
+    if 'doping' in data:
+        data['doping'] = np.array(data['doping'])[di]
+
+    if 'stype' in data:
+        data['stype'] = [l.decode('UTF-8') for l in data['stype']]
+        data['stype'].append('Total')
+
+    for c in aconversions:
+        if c in data:
+            data[c] = np.multiply(data[c], float(aconversions[c]))
+
+    for c in conversions:
+        if c in data:
+            data[c] = np.multiply(data[c], float(conversions[c]))
+
+    return data
+
+def boltztrap(filename, quantities='all', doping='n'):
+    """Loads BoltzTraP data from the tp boltztrap.hdf5 file.
+
+    Includes unit conversion and outputs units (see tp.settings).
+
+    Arguments
+    ---------
+
+        filename : str
+            boltztrap.hdf5 filepath.
+
+        quantites : str or list, optional
+            values to extract. Accepts boltztrap.hdf5 keys or all.
+            Default: all.
+
+        doping : str, optional
+            doping.  Default: n.
+
+    Returns
+    -------
+
+        dict
+            extracted values.
+    """
+
+    import h5py
+
+    # name conversions and abbreviations
+
+    assert doping in ['n', 'p'], 'doping must be n or p'
+
+    bconversions = settings.boltztrap_conversions()
+    conversions = settings.conversions()
+    bnames = settings.to_boltztrap()
+    tnames = settings.to_tp()
+    units = settings.units()
+    dimensions = settings.boltztrap_dimensions()
+    if isinstance(quantities, str): quantities = quantities.split()
+    if 'all' not in quantities:
+        quantities = [bnames[q] if q in bnames else q for q in quantities]
+
+        # add dependent variables
+
+        for d in ['doping', 'temperature']:
+            if d not in quantities:
+                for q in quantities:
+                    if q in tnames:
+                        q = tnames[q]
+                    if q in dimensions and \
+                       (d in dimensions[q] or (d in tnames and tnames[d] in dimensions[q])):
+                        quantities.append(d)
+                        break
+
+    # load data
+
+    with h5py.File(filename, 'r') as f:
+        if 'all' in quantities:
+            quantities = list(f.keys())
+            quantities.remove('meta')
+        data = {'meta': {'doping_type':       doping,
+                         'electronic_source': 'boltztrap',
+                         'units':             {},
+                         'dimensions':        {}}}
+        for q in quantities:
+            assert q in f, '{} unrecognised. Quantity must be in {} or {}.'.format(
+                            q, ', '.join(list(f)[:-1]), list(f)[-1])
+            q2 = tnames[q] if q in tnames else q
+            if q2 in dimensions and 'dtype' in dimensions[q2]:
+                data[q2] = f[q][doping][()]
+                dimensions[q2].remove('dtype')
+            else:
+                data[q2] = f[q][()]
+            if q2 in units:
+                data['meta']['units'][q2] = units[q2]
+            if q2 in dimensions:
+                data['meta']['dimensions'][q2] = dimensions[q2]
+
+    for c in bconversions:
+        if c in data:
+            data[c] = np.multiply(data[c], float(bconversions[c]))
+
+    for c in conversions:
+        if c in data:
+            data[c] = np.multiply(data[c], float(conversions[c]))
+
+    return data
+
+def phono3py(filename, quantities='all'):
+    """Loads Phono3py data from kappa hdf5.
+
+    Can also calculate lifetimes, mean free paths and occupations.
+    Includes unit conversions and outputs units and index order for all
+    the data (see tp.settings). Also corrects mode_kappa for different
+    phono3py versions. Also converts the default 6x1 direction matrices
+    into 3x3 ones for compatability with other codes.
+
+    Arguments
+    ---------
+
+        filename : str
+            phono3py kappa hdf5 filepath.
+
+        quantities : str or list, optional
+            values to extract. Accepts Phono3py keys, lifetime,
+            mean_free_path and occupation. 'all' loads all Phono3py
+            keys, but lifetime etc. must be loaded separately.
+            Default: all.
+
+    Returns
+    -------
+
+        dict
+            output data.
+    """
+
+    import h5py
+
+    # name conversions and abbreviations
+
+    pconversions = settings.phono3py_conversions()
+    conversions = settings.conversions()
+    pnames = settings.to_phono3py()
+    tnames = settings.to_tp()
+    units = settings.units()
+    dimensions = settings.dimensions()
+    if isinstance(quantities, str): quantities = quantities.split()
+    quantities = [pnames[q] if q in pnames else q for q in quantities]
+    subs = {'dispersion': ['qpoint'],
+            'waterfall':  ['frequency'],
+            'wideband':   ['frequency', 'gamma', 'qpoint']}
+
+    # quantities derived from those in the file
+    derived = {'lifetime': ['gamma'],
+               'mean_free_path': ['gamma', 'group_velocity'],
+               'occupation': ['frequency']}
+
+    for i in range(len(quantities)):
+        while True:
+            if quantities[i] in subs:
+                quantities.extend(subs[quantities[i]])
+                del quantities[i]
+            else:
+                break
+        
+    for q in derived:
+        if q in quantities:
+            for q2 in derived[q]:
+                if q2 not in quantities:
+                    quantities.append(q2)
+
+    quantities = list(np.ravel(quantities))
+
+    # add dependent variables
+
+    for d in ['temperature', 'qpoint']:
+        if d not in quantities:
+            for q in quantities:
+                if q in tnames:
+                    q = tnames[q]
+                if q in dimensions and d in dimensions[q]:
+                    quantities.append(d)
+                    break
+
+    # load and calculate data
+
+    with h5py.File(filename, 'r') as f:
+        if 'all' in quantities:
+            q2 = quantities
+            quantities = list(f.keys())
+            for q in derived:
+                if q in q2:
+                    quantities.append(q)
+        data = {'meta': {'kappa_source': 'phono3py',
+                         'units':        {},
+                         'dimensions':   {}}}
+        for q in quantities:
+            q2 = tnames[q] if q in tnames else q
+            if q2 in units:
+                data['meta']['units'][q2] = units[q2]
+            if q2 in dimensions:
+                data['meta']['dimensions'][q2] = dimensions[q2]
+            if q in derived:
+                continue
+            qs = [*list(f), *list(derived)]
+            assert q in f, \
+                   '{} unrecognised. Quantity must be in {} or {}.'.format(q,
+                   ', '.join(qs[:-1]), qs[-1])
+            data[q2] = f[q][()]
+            if q2 in dimensions:
+                for i, d in enumerate(dimensions[q2]):
+                    if d == 6:
+                        data[q2] = np.moveaxis(data[q2], i, 0)
+                        data[q2] = [[data[q2][0], data[q2][5], data[q2][4]],
+                                    [data[q2][5], data[q2][1], data[q2][3]],
+                                    [data[q2][4], data[q2][3], data[q2][2]]]
+                        data[q2] = np.moveaxis(data[q2], 0, i+1)
+                        data[q2] = np.moveaxis(data[q2], 0, i+1)
+                        dimensions[q2][i] = 3
+                        dimensions[q2].insert(i, 3)
+
+        # check mode_kappa and correct for certain phono3py versions
+        if 'mode_kappa' in data:
+            try:
+                k = round(f['kappa'][()][-1][0], 3)
+                mk = round(f['mode_kappa'][()][-1][:,:,0].sum(axis=1).sum(), 3)
+                if k != mk:
+                    raise ValueError('The sum of mode_kappa does not equal kappa.\n '
+                                     'kappa={:.3f}; sum(mode_kappa)={:.3f}.'.format(
+                                                                             k, mk))
+            except ValueError:
+                mk2 = np.divide(f['mode_kappa'][()], np.prod(f['mesh'][()][:]))
+                k = round(f['kappa'][()][-1][0], 3)
+                mk = round(mk2[-1][:,:,0].sum(axis=1).sum(), 3)
+                if k != mk:
+                    raise ValueError('Mode kappa has been divided by the mesh, but '
+                                     'the sum of mode_kappa does not equal kappa.\n '
+                                     'kappa={:.3f}; sum(mode_kappa)={:.3f}.'.format(
+                                                                             k, mk))
+                else:
+                    data['mode_kappa'] = np.divide(data['mode_kappa'],
+                                                   np.prod(f['mesh'][()][:]))
+
+    for c in pconversions:
+        if c in data:
+            data[c] = np.multiply(data[c], float(pconversions[c]))
+
+    if 'lifetime' in quantities or 'mean_free_path' in quantities:
+        data['lifetime'] = tp.calculate.lifetime(data['gamma'], use_tprc=False)
+        if 'mean_free_path' in quantities:
+            data['mean_free_path'] = tp.calculate.mfp(data['gamma'],
+                                                      data['group_velocity'],
+                                                      use_tprc=False)
+    if 'occupation' in quantities:
+        data['occupation'] = tp.calculate.be_occupation(data['frequency'],
+                                                        data['temperature'],
+                                                        use_tprc=False)
+
+    for c in conversions:
+        if c in data:
+            data[c] = np.multiply(data[c], float(conversions[c]))
+
+    return data
+
+def phonopy_dispersion(filename, xdata=None):
+    """Loads phonopy dispersion, and can scale the x values.
+
+    Scaling the x values is necessary to plot multiple dispersions on
+    the same axes.
+
+    Arguments
+    ---------
+
+        filename : str
+            phonopy or sumo band.yaml filepath.
+
+        xdata : dict, optional
+            data for the dispersion to scale this to. Should have the
+            same path, must have the same number of labels. Not
+            necessary if using tp.plot.phonons.add_multi. Default: None.
+
+    Returns
+    -------
+
+        dict
+            dispersion data.
+    """
+
+    import yaml
+
+    pconversions = settings.phonopy_conversions()
+    conversions = settings.conversions()
+
+    # load data
+
+    with open(filename, 'r') as f:
+        data = yaml.safe_load(f)
+
+    x = [d['distance'] for d in data['phonon']]
+    qp = [q['q-position'] for q in data['phonon']]
+    tickpos, ticks = get_path(data)
+    f = [[b['frequency'] for b in p['band']] for p in data['phonon']]
+
+    if xdata is not None:
+        # scale data to other path
+        x = scale_to_path(x, tickpos, xdata['tick_position'])
+        tickpos = xdata['tick_position']
+
+    units = tp.settings.units()
+    dimensions = settings.dimensions()
+    data2 = {'x':             x,
+             'qpoint':        qp,
+             'frequency':     f,
+             'tick_position': tickpos,
+             'tick_label':    ticks,
+             'meta':
+                 {'phonon_dispersion_source': 'phonopy',
+                  'units':      {'frequency': units['frequency']},
+                  'dimensions': {'frequency': dimensions['frequency']}}}
+
+    for c in pconversions:
+        if c in data2:
+            data2[c] = np.multiply(data2[c], float(pconversions[c]))
+
+    for c in conversions:
+        if c in data2:
+            data2[c] = np.multiply(data2[c], float(conversions[c]))
+
+    return data2
+
+def phonopy_dos(filename, poscar='POSCAR', atoms=None):
+    """Loads phonopy DoS and collates data per atom and as a total.
+
+    By default reads atom names from a POSCAR, but can be overridden to
+    allow for separation of environments.
+
+    Arguments
+    ---------
+
+        filename : str
+            path to phonopy projected_dos.dat or similar.
+        poscar : str, optional
+            path to POSCAR. Ignored if atoms specified. Default: POSCAR.
+        atoms : str or array-like, optional
+            atoms in POSCAR order. Atom names can be repeated, in which
+            case their contributions are summed. Numbers can indicate
+            repetition in the manner of a chemical formula, so the
+            following are all acceptable and equivalent: "Ba 1 Sn 2 O 3",
+            "Ba Sn Sn O O O", "Ba Sn O 3". Different environments can be
+            distinguised with different atom names.
+            Default: read from POSCAR.
+
+    Returns
+    -------
+
+        dict
+            frequency, DoS per atom and total.
+    """
+
+    # load data
+
+    data = np.transpose(np.loadtxt(filename))
+    pconversions = settings.phonopy_conversions()
+    conversions = settings.conversions()
+    units = tp.settings.units()
+    dimensions = settings.dimensions()
+    data2 = {'frequency': data[0],
+             'meta':      {'phonon_dos_source': 'phonopy',
+                           'units':      {'frequency': units['frequency']},
+                           'dimensions': {'frequency': dimensions['frequency']}}}
+
+    if atoms is None:
+        from pymatgen.io.vasp.inputs import Poscar
+        poscar = Poscar.from_file(poscar, check_for_POTCAR=False,
+                                  read_velocities=False).as_dict()
+        atoms = [p['label'] for p in poscar['structure']['sites']]
+    elif isinstance(atoms, str):
+        atoms = atoms.split()
+
+    # combine atoms contributions
+
+    i = 0
+    n = 1
+    while i < len(atoms):
+        try:
+            atoms[i+1] = int(atoms[i+1])
+            if atoms[i] in data2:
+                data2[atoms[i]] += np.sum(data[n:n+atoms[i+1]], axis=0)
+            else:
+                data2[atoms[i]] = np.sum(data[n:n+atoms[i+1]], axis=0)
+            n += atoms[i+1]
+            i += 2
+        except Exception:
+            if atoms[i] in data2:
+                data2[atoms[i]] += data[n]
+            else:
+                data2[atoms[i]] = data[n]
+            n += 1
+            i += 1
+
+    data2['total'] = np.sum(data[1:], axis=0)
+
+    for c in pconversions:
+        if c in data2:
+            data2[c] = np.multiply(data2[c], float(pconversions[c]))
+
+    for c in conversions:
+        if c in data2:
+            data2[c] = np.multiply(data2[c], float(conversions[c]))
+
+    return data2
+
+def phonopy_gruneisen(filename):
+    """Loads phonopy gruneisen data.
+
+    Does not load path data, but can load from files with a q-point
+    path, which will often be preferable if projecting onto a phonon
+    dispersion.
+
+    Arguments
+    ---------
+
+        filename : str
+            phonopy gruneisen.yaml filepath.
+
+    Returns
+    -------
+
+        dict
+            gruneisen data.
+    """
+
+    import yaml
+
+    pconversions = settings.phonopy_conversions()
+    conversions = settings.conversions()
+
+    # load data
+
+    with open(filename, 'r') as f:
+        data = yaml.safe_load(f)
+    
+    x = np.reshape([[q['distance'] for q in path['phonon']] for path in data['path']], (-1, 3))
+    qp = np.reshape([[q['q-position'] for q in path['phonon']] for path in data['path']], (-1, 3))
+    g = [[[band['gruneisen'] for band in q['band']] for q in path['phonon']] for path in data['path']]
+    g = np.reshape(g, (-1, np.shape(g)[-1]))
+
+    units = tp.settings.units()
+    dimensions = settings.dimensions()
+    data2 = {'x':             x,
+             'qpoint':        qp,
+             'gruneisen':     g,
+             'meta':
+                 {'gruneisen_source': 'phonopy',
+                  'units':      {'gruneisen': units['gruneisen']},
+                  'dimensions': {'gruneisen': dimensions['gruneisen']}}}
+
+    for c in pconversions:
+        if c in data2:
+            data2[c] = np.multiply(data2[c], float(pconversions[c]))
+
+    for c in conversions:
+        if c in data2:
+            data2[c] = np.multiply(data2[c], float(conversions[c]))
+
+    return data2
+
+def get_path(yamldata):
+    """Extracts the path from a phonopy yaml.
+
+    Works for the old and new phonopy and sumo yaml files.
+
+    Arguments
+    ---------
+
+        yamldata : dict
+            raw phonopy dispersion data (i.e. from yaml.safe_load).
+
+    Returns
+    -------
+
+        list
+            x tick ordinates.
+        list
+            x tick labels.
+    """
+
+    tickindex = [1]
+    tickindex.extend(np.cumsum(yamldata['segment_nqpoint']))
+    tickpos = [yamldata['phonon'][i-1]['distance'] for i in tickindex]
+
+    try: # old phonopy
+        ticks = [i[0] for i in yamldata['labels']]
+        ticks.append(yamldata['labels'][-1][1])
+    except: # new phonopy/ sumo
+        ticks = [yamldata['phonon'][i - 1]['label'] for i in tickindex]
+    ticks = ['$\mathregular{\Gamma}$' if i == 'G' or 'gamma' in i.lower() else
+             '$\mathregular{{{}}}$'.format(i.strip('$')) for i in ticks]
+
+    return tickpos, ticks
+
+def scale_to_path(x, tickpos, scalepos):
+    """Scales data to a path.
+
+    Useful to make different phonopy runs fit together or to map
+    gruneisen data on a phonon dispersion.
+
+    Arguments
+    ---------
+
+        x : list
+            wavevector ordinates.
+        tickpos : list
+            tick wavevectors for scaling.
+        scalepos : list
+            scale tick wavevectors.
+
+    Returns
+    -------
+
+        list
+            wavevector ordinates.
+    """
+
+    n = 0
+    # for each x, while within data and between two high-symmetry
+    # points, interpolate onto scale data
+    for i in range(len(x)):
+        while n <= len(tickpos) and \
+              not (x[i] >= tickpos[n] and x[i] <= tickpos[n+1]):
+            n += 1
+        x[i] = scalepos[n] + ((x[i] - tickpos[n]) * (scalepos[n+1] - scalepos[n]) / \
+                             (tickpos[n+1] - tickpos[n]))
+
+    return x