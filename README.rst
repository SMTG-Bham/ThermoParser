--- conflicted
+++ resolved
@@ -17,15 +17,9 @@
     |____________________________________:_______________________/____________:_____/
 
 
-<<<<<<< HEAD
 .. image:: https://app.travis-ci.com/SMTG-bham/ThermoParser.svg?branch=master
     :alt: The travis-ci badge
     :target: https://app.travis-ci.com/SMTG-bham/ThermoParser
-=======
-.. image:: https://travis-ci.com/smtg-bham/ThermoParser.svg?branch=master
-    :alt: The travis-ci badge
-    :target: https://travis-ci.com/smtg-bham/ThermoParser
->>>>>>> 071e37e0
 
 ThermoParser is a toolkit used to simplify the analysis of data
 produced by specialist materials science codes, centred around
@@ -52,11 +46,7 @@
 
 .. code-block:: bash
 
-<<<<<<< HEAD
     git clone https://github.com/SMTG-bham/ThermoParser.git
-=======
-    git clone https://github.com/smtg-bham/ThermoParser.git
->>>>>>> 071e37e0
     cd ThermoParser
     pip install .
 
@@ -76,11 +66,7 @@
 2. ``python3 -m pip install cython numpy``
 3. ``brew info hdf5`` to retrieve the path to your hdf5 install
 4. ``HDF5_DIR=YOUR_HDF5_PATH --no-build-isolation h5py``
-<<<<<<< HEAD
 5. ``git clone https://github.com/SMTG-bham/ThermoParser.git``
-=======
-5. ``git clone https://github.com/smtg-bham/ThermoParser.git``
->>>>>>> 071e37e0
 6. ``cd ThermoParser``
 7. ``pip install --user -e .``
 
