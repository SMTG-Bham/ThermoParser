.. image:: figures/tp-logo-header.png
    :alt: The ThermoPlotter logo, which looks like "TP"
    :target: https://smtg-ucl.github.io/ThermoPlotter/
    :align: center

.. code-block::

     ________
    ///// \\\\
    \________/_______________________________________________________________
    |_____                            : ___                                  \
    | |   |                           :|   \ |           |     |             /
    | |   |__   __  |___  |_____   __ :|___/ |    ___  __|__ __|__  __  |__  \
    | |   |  | /  \ |   \ |  |  | /  \:|     |   /   \   |     |   /  \ |  \ /
    | |   |  | |__/ |     |  |  | |  |:|     |   |   |   |     |   |__/ |    \_____
    | |   |  | \__  |     |  |  | \__/:|     \__ \___/   \__   \__ \__  |    :2.3.0\
    |_________________________________:______________________________________:_____/


.. image:: https://travis-ci.com/SMTG-UCL/ThermoPlotter.svg?branch=master
    :alt: The travis-ci badge
    :target: https://travis-ci.com/SMTG-UCL/ThermoPlotter

ThermoPlotter is a toolkit used to simplify the analysis of data
produced by specialist materials science codes, centred around
thermoelectrics, but also useful for anything pertaining to electronic
and/ or phononic transport. ThermoPlotter is a Python library which
contains functions for data retrieval, manipulation and plotting, which
can be easily used with a little Python knowlege to generate a wide
array of high-quality plots in only a few lines of code. ThermoPlotter
also contains a suite of command-line tools which can retrieve specific
data, save derived properties and plot graphs in a single command.

Click on the image to go to the `gallery`_!

.. image:: figures/wideband.png
   :alt: A phonon dispersion where widened bands show phonon scattering
   :target: https://smtg-ucl.github.io/ThermoPlotter/gallery.html

.. _gallery: https://smtg-ucl.github.io/ThermoPlotter/gallery.html

Installation
------------

ThermoPlotter can easily be installed with git and pip:

.. code-block:: bash

    git clone https://github.com/SMTG-UCL/ThermoPlotter.git
    cd ThermoPlotter
<<<<<<< HEAD
    pip install --user .
=======
    pip install .
>>>>>>> 20520860

After installing, you may want to copy ``ThermoPlotter/tprc.yaml`` to
``~/.config/tprc.yaml``, if you want to set your own default axis
labels, unit conversions, default style sheets (two are provided),
other aesthetic alterations and more!

Mac
^^^

If installing on an m1 mac, you can't currently pip install h5py, so a
longer process is required:

0. Install brew
1. Install hdf5 with brew
2. ``python3 -m pip install cython numpy``
3. ``brew info hdf5`` to retrieve the path to your hdf5 install
4. ``HDF5_DIR=YOUR_HDF5_PATH --no-build-isolation h5py``
5. ``git clone https://github.com/SMTG-UCL/ThermoPlotter.git``
6. ``cd ThermoPlotter``
7. ``pip install --user -e .``

Using conda may circumvent this process.

Command Line Usage
------------------

ThermoPlotter uses `click`_, which has an easily navigable structure
from the command-line, detailed in the `tutorials`_.

Python Usage
------------

ThermoPlotter is designed to have four main stages:

#. *Axes*:
     Pick an axis layout from ``tp.axes``.
#. *Load*:
     Use the functions is ``tp.data.load`` to load the relevant data.
#. *Add*:
     Use functions in ``tp.plot`` modules to add graphs to the axes.
#. *Save*:
     Use ``plt.savefig`` or equivalent to produce the figure.

As ThermoPlotter is dependent on matplotlib, each stage can be
substituted with bespoke code, e.g. using ``matplotlib.pyplot.subplots``
or ``matplotlib.axes.Axes.scatter``. These can still be supplemented
with ThermoPlotter helper functions, such as default labels which the
user can set in ``tp.settings``, colourmap generators in
``tp.plot.colour`` or legend helpers such as ``tp.axes.legend.alphabetise``.

The best way to get a feel for ThermoPlotter is to see it in action:
Take a look at our  `examples`_ and `tutorials`_. Currently supported
codes are:

.. _examples: https://github.com/smtg-ucl/ThermoPlotter/tree/master/examples
.. _tutorials: https://smtg-ucl.github.io/ThermoPlotter/tutorials.html

* Phononic properties:

  * `Phonopy <https://phonopy.github.io/phonopy/>`_
  * `Phono3py <http://phonopy.github.io/phono3py/>`_

* Electronic properties:

  * `AMSET <https://hackingmaterials.lbl.gov/amset/>`_
  * `BoltzTraP <https://www.imc.tuwien.ac.at/forschungsbereich_theoretische_chemie/forschungsgruppen/prof_dr_gkh_madsen_theoretical_materials_chemistry/boltztrap/>`_

Current plotting modes are split into four areas.

* ``tp.plot.phonons`` contains plots along a high-symmetry path,
  including phonon dispersions and plots which project other quantities
  onto these paths in various ways.
* ``tp.plot.frequency`` plots frequency on the x-axis, including density
  of states (DoS), cumulative kappa, "waterfall" and density plots.
  Each function has a ``main`` argument, which can be useful when
  plotting multiple quantities on the same set of axes; and an
  ``invert`` argument, which swaps the x and y axes to let you plot
  DoS-style next to a ``tp.plot.phonons`` plot.
* ``tp.plot.mfp`` contains a cumulative kappa against mean free path
  plot.
* ``tp.plot.heatmap`` contains a heatmap plotter, and wrappers which
  format appropriately for ZT against temperature and doping
  concentration; and one which plots the lattice thermal conductivity
  required to reach a target ZT, again against temperature and doping.

A set of example scripts is provided in the ``tp/examples`` folder and
in our online `examples`_, and there is `documentation`_.

Contributing
------------

We welcome any contributions, whether they be a feature request or a new
piece of code (or anything else). Adding options is inteded to be
straightforward; the modularity of the code means that each step is mostly
independent of the others.

Bugs and feature requests can be submitted to the `issue tracker`_,
while contributions can be made using the `fork and pull`_ approach.
Contributions should include comprehensive docstrings, and where
appropriate `examples`_, further `documentation`_ and `tests`_ are greatly
appreciated. Documentation uses the `sphinx`_ package, and can be built from
the ``docs`` directory with ``sphinx-build -b html src/ .``.

.. _issue tracker: https://github.com/smtg-ucl/ThermoPlotter/issues
.. _fork and pull: https://guides.github.com/activities/forking
.. _documentation: https://smtg-ucl.github.io/ThermoPlotter/
.. _tests: https://github.com/smtg-ucl/ThermoPlotter/tree/master/tests

Testing
-------

Tests use the `unittest`_ package, and can be run from the test directory
with ``python3 -m unittest``.

.. _unittest: https://docs.python.org/3/library/unittest.html

Contributors
------------

Many thanks to all those who contributed code or ideas to ThermoPlotter!
Roughly chronologically, they are so far:

* Kieran B. Spooner
* Maud Einhorn
* David O. Scanlon
* Daniel W. Davies
* Bonan Zhu
* Sean R. Kavanagh
* Warda Rahim
* Katarina Brlec
* Joe Willis

License
-------

ThermoPlotter is licensed under the GNU Affero General Public License v3
(AGPLv3).

Requirements
------------

ThermoPlotter uses the following open-source packages:

* `click <https://click.palletsprojects.com/en/8.0.x/>`_
* `h5py <http://docs.h5py.org/>`_
* `json <https://docs.python.org/3/library/json.html>`_
* `matplotlib <https://matplotlib.org>`_
* `numpy <https://numpy.org>`_
* `pymatgen <https://pymatgen.org>`_
* `scipy <https://www.scipy.org>`_
* `sphinx <https://www.sphinx-doc.org>`_
* `yaml <https://pyyaml.org/>`_<|MERGE_RESOLUTION|>--- conflicted
+++ resolved
@@ -48,11 +48,7 @@
 
     git clone https://github.com/SMTG-UCL/ThermoPlotter.git
     cd ThermoPlotter
-<<<<<<< HEAD
-    pip install --user .
-=======
     pip install .
->>>>>>> 20520860
 
 After installing, you may want to copy ``ThermoPlotter/tprc.yaml`` to
 ``~/.config/tprc.yaml``, if you want to set your own default axis
